--- conflicted
+++ resolved
@@ -7,10 +7,6 @@
 import gittip.security.authentication
 import gittip.security.csrf
 import gittip.utils.cache_static
-<<<<<<< HEAD
-from aspen import log_dammit
-=======
->>>>>>> 9295973f
 
 
 version_file = os.path.join(website.www_root, 'version.txt')
@@ -103,86 +99,7 @@
 def update_homepage_queries():
     from gittip import utils
     while 1:
-<<<<<<< HEAD
-        with gittip.db.get_cursor() as cursor:
-            log_dammit("updating homepage queries")
-            start = time.time()
-            cursor.execute("""
-
-            DROP TABLE IF EXISTS _homepage_new_participants;
-            CREATE TABLE _homepage_new_participants AS
-                  SELECT username, claimed_time FROM (
-                      SELECT DISTINCT ON (p.username)
-                             p.username
-                           , claimed_time
-                        FROM participants p
-                        JOIN elsewhere e
-                          ON p.username = participant
-                       WHERE claimed_time IS NOT null
-                         AND is_suspicious IS NOT true
-                         ) AS foo
-                ORDER BY claimed_time DESC;
-
-            DROP TABLE IF EXISTS _homepage_top_givers;
-            CREATE TABLE _homepage_top_givers AS
-                SELECT tipper AS username, anonymous, sum(amount) AS amount
-                  FROM (    SELECT DISTINCT ON (tipper, tippee)
-                                   amount
-                                 , tipper
-                              FROM tips
-                              JOIN participants p ON p.username = tipper
-                              JOIN participants p2 ON p2.username = tippee
-                              JOIN elsewhere ON elsewhere.participant = tippee
-                             WHERE p.last_bill_result = ''
-                               AND p.is_suspicious IS NOT true
-                               AND p2.claimed_time IS NOT NULL
-                               AND elsewhere.is_locked = false
-                          ORDER BY tipper, tippee, mtime DESC
-                          ) AS foo
-                  JOIN participants p ON p.username = tipper
-                 WHERE is_suspicious IS NOT true
-              GROUP BY tipper, anonymous
-              ORDER BY amount DESC;
-
-            DROP TABLE IF EXISTS _homepage_top_receivers;
-            CREATE TABLE _homepage_top_receivers AS
-                SELECT tippee AS username, claimed_time, sum(amount) AS amount
-                  FROM (    SELECT DISTINCT ON (tipper, tippee)
-                                   amount
-                                 , tippee
-                              FROM tips
-                              JOIN participants p ON p.username = tipper
-                              JOIN elsewhere ON elsewhere.participant = tippee
-                             WHERE last_bill_result = ''
-                               AND elsewhere.is_locked = false
-                               AND is_suspicious IS NOT true
-                               AND claimed_time IS NOT null
-                          ORDER BY tipper, tippee, mtime DESC
-                          ) AS foo
-                  JOIN participants p ON p.username = tippee
-                 WHERE is_suspicious IS NOT true
-              GROUP BY tippee, claimed_time
-              ORDER BY amount DESC;
-
-            DROP TABLE IF EXISTS homepage_new_participants;
-            ALTER TABLE _homepage_new_participants
-              RENAME TO homepage_new_participants;
-
-            DROP TABLE IF EXISTS homepage_top_givers;
-            ALTER TABLE _homepage_top_givers
-              RENAME TO homepage_top_givers;
-
-            DROP TABLE IF EXISTS homepage_top_receivers;
-            ALTER TABLE _homepage_top_receivers
-              RENAME TO homepage_top_receivers;
-
-            """)
-            end = time.time()
-            elapsed = end - start
-            log_dammit("updated homepage queries in %.2f seconds" % elapsed)
-=======
         utils.update_homepage_queries_once(website.db)
->>>>>>> 9295973f
         time.sleep(UPDATE_HOMEPAGE_EVERY)
 
 homepage_updater = threading.Thread(target=update_homepage_queries)
