- request: !!python/object:vcr.request.Request
    body: '{}'
    headers: !!python/object/apply:__builtin__.frozenset
    - - !!python/tuple [User-Agent, !!python/unicode balanced-python/1.0.1beta3]
      - !!python/tuple [Content-Length, !!python/unicode 2]
      - !!python/tuple [Content-Type, !!python/unicode application/json]
      - !!python/tuple [Accept-Encoding, 'gzip, deflate, compress']
      - !!python/tuple [accept, !!python/unicode application/vnd.api+json;revision=1.1]
      - !!python/tuple [Authorization, !!python/unicode Basic YWstdGVzdC0yMXZpNG96bXhZNFJQaDVBM085Y3F2cDdBVmNGU0tHVFA6Tm9uZQ==]
    host: api.balancedpayments.com
    method: POST
    path: /api_keys
    port: 443
    protocol: https
  response:
    body: {string: "{\n  \"links\": {},\n  \"api_keys\": [\n    {\n      \"links\":
<<<<<<< HEAD
        {},\n      \"created_at\": \"2014-02-22T04:40:17.929688Z\",\n      \"secret\":
        \"ak-test-1jIGPMo5Kv5Ovf2jzxmUpErZETPlUrniJ\",\n      \"href\": \"/api_keys/AK3lu7Zbez4kBu6ohtFIIZsu\",\n
        \     \"meta\": {},\n      \"id\": \"AK3lu7Zbez4kBu6ohtFIIZsu\"\n    }\n  ]\n}"}
    headers: ["Content-Type: application/json\r\n", "Date: Sat, 22 Feb 2014 04:40:18
        GMT\r\n", "Server: ngx_openresty/1.2.6.3\r\n", "X-Balanced-Guru: OHM6ded31869b7b11e3992602a1fe52a36c\r\n",
      "x-balanced-host: balanced-api-05\r\n", "x-balanced-marketplace: TEST-MP7zVkkuMsGEYQ7c2xl58Qqe\r\n",
      "x-balanced-merchant: TEST-MR7dsEuTLyOFVcn7X5mhyEC6\r\n", "x-balanced-revision:
        1.1\r\n", "x-balanced-software-build: f760e54ed83b2df2c9ef3a8dc3b60c5a70831d3f\r\n",
      "X-Midlr-Version: 2\r\n", "x-newrelic-app-data: PxQFWFNXCQYTVVhWAwQDVUYdFhE1AwE2QgNWEVlbQFtcCxYxSBVbDQoZVA4IF0pcXAgEEBhQRw87WlNKEUgAEFUDTAcaFBQCH0UJTwBUBFFSAAdSUVAOCwdTVVYGHRdUSBEUAlRfAFMCUl1TCA8GUwtWXEMdQVUDCEVSPA==\r\n",
      "Content-Length: 290\r\n", "Connection: keep-alive\r\n"]
=======
        {},\n      \"created_at\": \"2014-03-03T22:17:57.949721Z\",\n      \"secret\":
        \"ak-test-iT6fe8HB5tkcBEacSWiiKDx5fdQtvho2\",\n      \"href\": \"/api_keys/AK5g3pAI23SrdFUJQAnNk9Rs\",\n
        \     \"meta\": {},\n      \"id\": \"AK5g3pAI23SrdFUJQAnNk9Rs\"\n    }\n  ]\n}"}
    headers: ["Content-Type: application/json\r\n", "Date: Mon, 03 Mar 2014 22:18:01
        GMT\r\n", "Server: ngx_openresty/1.2.6.3\r\n", "X-Balanced-Guru: OHMacb078a8a32111e3b45202a1fe52a36c\r\n",
      "x-balanced-host: balanced-api-04\r\n", "x-balanced-marketplace: TEST-MP4pdETrZYO1CKZBA29bC1QJ\r\n",
      "x-balanced-merchant: TEST-MR4oMv3Sk7Oj9Ye1sjtY6aEx\r\n", "x-balanced-revision:
        1.1\r\n", "x-balanced-software-build: 30239903dd6325c971feed2e08cc3a0c50800884\r\n",
      "X-Midlr-Version: 2\r\n", "x-newrelic-app-data: PxQFWFNXCQYTVVhWAwQDVUYdFhE1AwE2QgNWEVlbQFtcCxYxSBVbDQoZVA4IF0pcXAgEEBhQRw87WlNKEUgAEFUDTAcaFBQCH0UKTwNXBVVWBgdUUFYLAAhVUlcbEQVKRBNSVwACVgEEBAFWXVkCBFBXG00RB1IOF1Nq\r\n",
      "Content-Length: 289\r\n", "Connection: keep-alive\r\n"]
>>>>>>> 063d2d26
    status: {code: 201, message: CREATED}
- request: !!python/object:vcr.request.Request
    body: null
    headers: !!python/object/apply:__builtin__.frozenset
    - - !!python/tuple [content-type, !!python/unicode application/json;revision=1.1]
      - !!python/tuple [Accept-Encoding, 'gzip, deflate, compress']
      - !!python/tuple [Authorization, !!python/unicode Basic YWstdGVzdC0xaklHUE1vNUt2NU92ZjJqenhtVXBFclpFVFBsVXJuaUo6Tm9uZQ==]
      - !!python/tuple [accept, !!python/unicode application/vnd.api+json;revision=1.1]
<<<<<<< HEAD
      - !!python/tuple [User-Agent, !!python/unicode balanced-python/1.0.1beta3]
=======
      - !!python/tuple [Authorization, !!python/unicode Basic YWstdGVzdC1pVDZmZThIQjV0a2NCRWFjU1dpaUtEeDVmZFF0dmhvMjpOb25l]
      - !!python/tuple [User-Agent, !!python/unicode balanced-python/1.0.1beta2]
>>>>>>> 063d2d26
    host: api.balancedpayments.com
    method: GET
    path: /marketplaces?limit=25&offset=0
    port: 443
    protocol: https
  response:
<<<<<<< HEAD
    body: {string: "{\n  \"meta\": {\n    \"last\": \"/marketplaces?limit=25&offset=0\",\n
        \   \"next\": null,\n    \"href\": \"/marketplaces?limit=25&offset=0\",\n
        \   \"limit\": 25,\n    \"offset\": 0,\n    \"previous\": null,\n    \"total\":
        1,\n    \"first\": \"/marketplaces?limit=25&offset=0\"\n  },\n  \"marketplaces\":
        [\n    {\n      \"in_escrow\": 43753,\n      \"domain_url\": \"example.com\",\n
        \     \"name\": \"Test Marketplace\",\n      \"links\": {\n        \"owner_customer\":
        \"CU7zXmxLOeFa1wHCrrPTxCJk\"\n      },\n      \"href\": \"/marketplaces/TEST-MP7zVkkuMsGEYQ7c2xl58Qqe\",\n
        \     \"created_at\": \"2014-02-21T21:49:00.457357Z\",\n      \"support_email_address\":
        \"support@example.com\",\n      \"updated_at\": \"2014-02-21T21:49:01.093302Z\",\n
        \     \"support_phone_number\": \"+16505551234\",\n      \"production\": false,\n
        \     \"meta\": {},\n      \"unsettled_fees\": 0,\n      \"id\": \"TEST-MP7zVkkuMsGEYQ7c2xl58Qqe\"\n
        \   }\n  ],\n  \"links\": {\n    \"marketplaces.debits\": \"/debits\",\n    \"marketplaces.reversals\":
        \"/reversals\",\n    \"marketplaces.customers\": \"/customers\",\n    \"marketplaces.credits\":
        \"/credits\",\n    \"marketplaces.cards\": \"/cards\",\n    \"marketplaces.card_holds\":
        \"/card_holds\",\n    \"marketplaces.refunds\": \"/refunds\",\n    \"marketplaces.owner_customer\":
        \"/customers/{marketplaces.owner_customer}\",\n    \"marketplaces.transactions\":
        \"/transactions\",\n    \"marketplaces.bank_accounts\": \"/bank_accounts\",\n
        \   \"marketplaces.callbacks\": \"/callbacks\",\n    \"marketplaces.events\":
        \"/events\"\n  }\n}"}
    headers: ["Content-Type: application/json\r\n", "Date: Sat, 22 Feb 2014 04:40:18
        GMT\r\n", "Server: ngx_openresty/1.2.6.3\r\n", "X-Balanced-Guru: OHM6e2f06249b7b11e382e6026ba7cd33d0\r\n",
      "X-Balanced-Host: balanced-api-02\r\n", "X-Balanced-Marketplace: TEST-MP7zVkkuMsGEYQ7c2xl58Qqe\r\n",
      "X-Balanced-Merchant: TEST-MR7dsEuTLyOFVcn7X5mhyEC6\r\n", "X-Balanced-Revision:
        1.1\r\n", "X-Balanced-Software-Build: f760e54ed83b2df2c9ef3a8dc3b60c5a70831d3f\r\n",
      "Content-Length: 1408\r\n", "Connection: keep-alive\r\n"]
=======
    body:
      string: !!binary |
        H4sIAAAAAAAAA5VU2W7TQBR971dEfuAFEi/YzSJVUKIICVQBrREiCFkT+5pYGc9Ys9CiKP/O9Xhc
        x2LYXqK7nLnLuSc+XkwmXg2KeKvJEW30KJEKPc+viTiAaijJQb6gVV2pqyh5wstSgroKvGcdnMFD
        C2eaUhvZCyj/o4CpjPgose+7DhgJbKAR8L3iWo7bKK4IxVBoUWUl/m1wnPvUvvHOF8RCX8xCHQuY
        rVgGMhf8HlNxcBlE864RpgpeE0xr0fb34IHUDYVZzmtLCkIYqaFNvq6UqppJClJNbgZCByCt2KHd
        rO+Lb/k9A5HlWipeg2irXK/jZh18qn/cluJbGm1KvV9sP66VZ0a2+5jrOcn3081dOr15HzfFJhXb
        z+/C9dvtq+touVuHH94Ms+QCiIIiI0YAURBG02A+DZZpFK7CYJVEs8UyDuLFdngiddNwoTJARmhG
        ikKAbNfxbOKlkx3dFH9ptAznyLijUbPnDDKm611HzdPwMgmSJAmj5/EwViN4oXNVcYazlIRKeDxe
        r3ajAcOZZqhoRXHxEqAd3gqvFUHR7vJn+kyZE/5+NaoaH3QkslkBu0oZenxrWvGeS3GGcgchcWgD
        HDwXtldJhx08J1ZA0bfHUxvbiSOisPWM9TtMtuf0DGhdFxq/CJpZaG+7cL8q339cyT+OSBpDT84h
        lSBMEiODbp9RwDXAjrBDRvKca2bvNI643uSE0h3Jzb/Y8wfPhcXL9oWt2X6NLk4/Acm262qIBQAA
    headers: ["Content-Encoding: gzip\r\n", "Content-Type: application/json\r\n",
      "Date: Mon, 03 Mar 2014 22:18:01 GMT\r\n", "Server: ngx_openresty/1.2.6.3\r\n",
      "X-Balanced-Guru: OHMb57ed2eaa32111e39bfc0253b57d0ca2\r\n", "X-Balanced-Host:
        bapi-test-e-10-3-104-224\r\n", "X-Balanced-Marketplace: TEST-MP4pdETrZYO1CKZBA29bC1QJ\r\n",
      "X-Balanced-Merchant: TEST-MR4oMv3Sk7Oj9Ye1sjtY6aEx\r\n", "X-Balanced-Revision:
        1.1\r\n", "X-Balanced-Software-Build: 1.0.66\r\n", "Content-Length: 570\r\n",
      "Connection: keep-alive\r\n"]
>>>>>>> 063d2d26
    status: {code: 200, message: OK}
- request: !!python/object:vcr.request.Request
    body: '{}'
    headers: !!python/object/apply:__builtin__.frozenset
<<<<<<< HEAD
    - - !!python/tuple [User-Agent, !!python/unicode balanced-python/1.0.1beta3]
      - !!python/tuple [Content-Length, !!python/unicode 2]
=======
    - - !!python/tuple [Content-Length, !!python/unicode 2]
      - !!python/tuple [Authorization, !!python/unicode Basic YWstdGVzdC1pVDZmZThIQjV0a2NCRWFjU1dpaUtEeDVmZFF0dmhvMjpOb25l]
      - !!python/tuple [User-Agent, !!python/unicode balanced-python/1.0.1beta2]
>>>>>>> 063d2d26
      - !!python/tuple [Content-Type, !!python/unicode application/json]
      - !!python/tuple [Accept-Encoding, 'gzip, deflate, compress']
      - !!python/tuple [Authorization, !!python/unicode Basic YWstdGVzdC0xaklHUE1vNUt2NU92ZjJqenhtVXBFclpFVFBsVXJuaUo6Tm9uZQ==]
      - !!python/tuple [accept, !!python/unicode application/vnd.api+json;revision=1.1]
    host: api.balancedpayments.com
    method: POST
    path: /customers
    port: 443
    protocol: https
  response:
    body: {string: "{\n  \"customers\": [\n    {\n      \"name\": null,\n      \"links\":
        {\n        \"source\": null,\n        \"destination\": null\n      },\n      \"updated_at\":
<<<<<<< HEAD
        \"2014-02-22T04:40:18.856314Z\",\n      \"created_at\": \"2014-02-22T04:40:18.570967Z\",\n
        \     \"dob_month\": null,\n      \"id\": \"CU3mcmEzy2GYD1EBexDw1eVh\",\n
        \     \"phone\": null,\n      \"href\": \"/customers/CU3mcmEzy2GYD1EBexDw1eVh\",\n
=======
        \"2014-03-03T22:18:02.954584Z\",\n      \"created_at\": \"2014-03-03T22:18:02.618535Z\",\n
        \     \"dob_month\": null,\n      \"id\": \"CU5ljaq95BcEMEPayVieTVs6\",\n
        \     \"phone\": null,\n      \"href\": \"/customers/CU5ljaq95BcEMEPayVieTVs6\",\n
>>>>>>> 063d2d26
        \     \"merchant_status\": \"no-match\",\n      \"meta\": {},\n      \"dob_year\":
        null,\n      \"address\": {\n        \"city\": null,\n        \"line2\": null,\n
        \       \"line1\": null,\n        \"state\": null,\n        \"postal_code\":
        null,\n        \"country_code\": null\n      },\n      \"business_name\":
        null,\n      \"ssn_last4\": null,\n      \"email\": null,\n      \"ein\":
        null\n    }\n  ],\n  \"links\": {\n    \"customers.source\": \"/resources/{customers.source}\",\n
        \   \"customers.card_holds\": \"/customers/{customers.id}/card_holds\",\n
        \   \"customers.bank_accounts\": \"/customers/{customers.id}/bank_accounts\",\n
        \   \"customers.debits\": \"/customers/{customers.id}/debits\",\n    \"customers.destination\":
        \"/resources/{customers.destination}\",\n    \"customers.external_accounts\":
        \"/customers/{customers.id}/external_accounts\",\n    \"customers.cards\":
        \"/customers/{customers.id}/cards\",\n    \"customers.transactions\": \"/customers/{customers.id}/transactions\",\n
        \   \"customers.refunds\": \"/customers/{customers.id}/refunds\",\n    \"customers.reversals\":
        \"/customers/{customers.id}/reversals\",\n    \"customers.orders\": \"/customers/{customers.id}/orders\",\n
        \   \"customers.credits\": \"/customers/{customers.id}/credits\"\n  }\n}"}
<<<<<<< HEAD
    headers: ["Content-Type: application/json\r\n", "Date: Sat, 22 Feb 2014 04:40:19
        GMT\r\n", "Server: ngx_openresty/1.2.6.3\r\n", "X-Balanced-Guru: OHM6e43f1ba9b7b11e3a40502a1fe52a36c\r\n",
      "x-balanced-host: balanced-api-06\r\n", "x-balanced-marketplace: TEST-MP7zVkkuMsGEYQ7c2xl58Qqe\r\n",
      "x-balanced-merchant: TEST-MR7dsEuTLyOFVcn7X5mhyEC6\r\n", "x-balanced-revision:
        1.1\r\n", "x-balanced-software-build: f760e54ed83b2df2c9ef3a8dc3b60c5a70831d3f\r\n",
      "X-Midlr-Version: 2\r\n", "x-newrelic-app-data: PxQFWFNXCQYTVVhWAwQDVUYdFhE1AwE2QgNWEVlbQFtcCxYxSBVbDQoZVA4IF0pcXAgEEBhSQhUQXltWEBVNAUIHWRZdGhgSA0kZUR9XBlRSBgVQUlcKBwFXUlEbEQVKRBMDB1BVW1QBV1tQDAoDVFVdG00RB1IOF1Nq\r\n",
=======
    headers: ["Content-Type: application/json\r\n", "Date: Mon, 03 Mar 2014 22:18:03
        GMT\r\n", "Server: ngx_openresty/1.2.6.3\r\n", "X-Balanced-Guru: OHMaf8cb94ca32111e3895402a1fe53e539\r\n",
      "x-balanced-host: balanced-api-05\r\n", "x-balanced-marketplace: TEST-MP4pdETrZYO1CKZBA29bC1QJ\r\n",
      "x-balanced-merchant: TEST-MR4oMv3Sk7Oj9Ye1sjtY6aEx\r\n", "x-balanced-revision:
        1.1\r\n", "x-balanced-software-build: 30239903dd6325c971feed2e08cc3a0c50800884\r\n",
      "X-Midlr-Version: 2\r\n", "x-newrelic-app-data: PxQFWFNXCQYTVVhWAwQDVUYdFhE1AwE2QgNWEVlbQFtcCxYxSBVbDQoZVA4IF0pcXAgEEBhSQhUQXltWEBVNAUIHWRZdGhgSA0kZUR9UBVVcDgBRUFQPCgRTWFsPHRdUSBEUVlsCB1UCWwFQWwEMBQoHD0MdQVUDCEVSPA==\r\n",
>>>>>>> 063d2d26
      "Content-Length: 1529\r\n", "Connection: keep-alive\r\n"]
    status: {code: 201, message: CREATED}
- request: !!python/object:vcr.request.Request
    body: '{"expiration_month": 10, "meta": {"region": "Confusion", "city_town": "",
      "address_2": "Box 2"}, "number": "4111111111111111", "expiration_year": 2020,
      "address": {"state": "Confusion", "postal_code": "90210", "line1": "123 Main
      Street"}}'
    headers: !!python/object/apply:__builtin__.frozenset
<<<<<<< HEAD
    - - !!python/tuple [User-Agent, !!python/unicode balanced-python/1.0.1beta3]
=======
    - - !!python/tuple [Authorization, !!python/unicode Basic YWstdGVzdC1pVDZmZThIQjV0a2NCRWFjU1dpaUtEeDVmZFF0dmhvMjpOb25l]
>>>>>>> 063d2d26
      - !!python/tuple [Content-Length, !!python/unicode 238]
      - !!python/tuple [Content-Type, !!python/unicode application/json]
      - !!python/tuple [Accept-Encoding, 'gzip, deflate, compress']
      - !!python/tuple [Authorization, !!python/unicode Basic YWstdGVzdC0xaklHUE1vNUt2NU92ZjJqenhtVXBFclpFVFBsVXJuaUo6Tm9uZQ==]
      - !!python/tuple [accept, !!python/unicode application/vnd.api+json;revision=1.1]
    host: api.balancedpayments.com
    method: POST
    path: /cards
    port: 443
    protocol: https
  response:
    body: {string: "{\n  \"cards\": [\n    {\n      \"cvv_match\": null,\n      \"links\":
        {\n        \"customer\": null\n      },\n      \"name\": null,\n      \"expiration_year\":
        2020,\n      \"avs_street_match\": \"yes\",\n      \"is_verified\": true,\n
<<<<<<< HEAD
        \     \"created_at\": \"2014-02-22T04:40:19.923145Z\",\n      \"cvv_result\":
        null,\n      \"brand\": \"Visa\",\n      \"number\": \"xxxxxxxxxxxx1111\",\n
        \     \"updated_at\": \"2014-02-22T04:40:19.923148Z\",\n      \"id\": \"CC3nINh76YLLRMcDDKVBaAMo\",\n
        \     \"expiration_month\": 10,\n      \"cvv\": null,\n      \"meta\": {\n
        \       \"region\": \"Confusion\",\n        \"city_town\": \"\",\n        \"address_2\":
        \"Box 2\"\n      },\n      \"href\": \"/cards/CC3nINh76YLLRMcDDKVBaAMo\",\n
=======
        \     \"created_at\": \"2014-03-03T22:18:04.520674Z\",\n      \"cvv_result\":
        null,\n      \"brand\": \"Visa\",\n      \"number\": \"xxxxxxxxxxxx1111\",\n
        \     \"updated_at\": \"2014-03-03T22:18:04.520677Z\",\n      \"id\": \"CC5nrbnQY1Tf11xGdhwkvjdI\",\n
        \     \"expiration_month\": 10,\n      \"cvv\": null,\n      \"meta\": {\n
        \       \"region\": \"Confusion\",\n        \"city_town\": \"\",\n        \"address_2\":
        \"Box 2\"\n      },\n      \"href\": \"/cards/CC5nrbnQY1Tf11xGdhwkvjdI\",\n
>>>>>>> 063d2d26
        \     \"address\": {\n        \"city\": \"Balo Alto\",\n        \"line2\":
        null,\n        \"line1\": \"123 Main Street\",\n        \"state\": null,\n
        \       \"postal_code\": \"90210\",\n        \"country_code\": null\n      },\n
        \     \"fingerprint\": \"8c7f0423365af88c3e36cf02746eca64fdcf36ddc2e1f398c7ec9f3ffd05a267\",\n
        \     \"avs_postal_match\": \"no\",\n      \"avs_result\": \"Street address
        and postal code do not match.\"\n    }\n  ],\n  \"links\": {\n    \"cards.card_holds\":
        \"/cards/{cards.id}/card_holds\",\n    \"cards.customer\": \"/customers/{cards.customer}\",\n
        \   \"cards.debits\": \"/cards/{cards.id}/debits\"\n  }\n}"}
    headers: ["access-control-allow-headers: Content-Type\r\n", "access-control-allow-methods:
        POST, OPTIONS\r\n", "access-control-allow-origin: *\r\n", "Content-Type: application/json\r\n",
<<<<<<< HEAD
      "Date: Sat, 22 Feb 2014 04:40:20 GMT\r\n", "Server: ngx_openresty/1.2.6.3\r\n",
      "X-Balanced-Guru: OHM6ec043829b7b11e3ac3202a1fe52a36c\r\n", "x-balanced-host:
        balanced-api-01\r\n", "x-balanced-marketplace: TEST-MP7zVkkuMsGEYQ7c2xl58Qqe\r\n",
      "x-balanced-merchant: TEST-MR7dsEuTLyOFVcn7X5mhyEC6\r\n", "x-balanced-revision:
        1.1\r\n", "x-balanced-software-build: f760e54ed83b2df2c9ef3a8dc3b60c5a70831d3f\r\n",
      "X-Midlr-Version: 2\r\n", "x-newrelic-app-data: PxQFWFNXCQYTVVhWAwQDVUYdFhE1AwE2QgNWEVlbQFtcCxYxSBVbDQoZVA4IF0pcXAgEEBhSVhQAQhhQEAMCFlVAFEIIFBQCHVIOWAdQB1tWAwRZUlYKAgVIQVEACRtGRgkHVlVeVVRUAV0DCQsMUVZHFUFXAF8RAWs=\r\n",
=======
      "Date: Mon, 03 Mar 2014 22:18:04 GMT\r\n", "Server: ngx_openresty/1.2.6.3\r\n",
      "X-Balanced-Guru: OHMb0403508a32111e3a3ac02a1fe52a36c\r\n", "x-balanced-host:
        balanced-api-04\r\n", "x-balanced-marketplace: TEST-MP4pdETrZYO1CKZBA29bC1QJ\r\n",
      "x-balanced-merchant: TEST-MR4oMv3Sk7Oj9Ye1sjtY6aEx\r\n", "x-balanced-revision:
        1.1\r\n", "x-balanced-software-build: 30239903dd6325c971feed2e08cc3a0c50800884\r\n",
      "X-Midlr-Version: 2\r\n", "x-newrelic-app-data: PxQFWFNXCQYTVVhWAwQDVUYdFhE1AwE2QgNWEVlbQFtcCxYxSBVbDQoZVA4IF0pcXAgEEBhSVhQAQhhQEAMCFlVAFEIIFBQCHV0AUQlUAlJWBg9QVFoACwNIQVEACRtGRgYAA1FSAQABB11QWw4FCgpHFUFXAF8RAWs=\r\n",
>>>>>>> 063d2d26
      "Content-Length: 1216\r\n", "Connection: keep-alive\r\n"]
    status: {code: 201, message: CREATED}
- request: !!python/object:vcr.request.Request
    body: '{"routing_number": "121042882", "account_number": "112233a", "name": "Homer
      Jay"}'
    headers: !!python/object/apply:__builtin__.frozenset
<<<<<<< HEAD
    - - !!python/tuple [User-Agent, !!python/unicode balanced-python/1.0.1beta3]
=======
    - - !!python/tuple [Authorization, !!python/unicode Basic YWstdGVzdC1pVDZmZThIQjV0a2NCRWFjU1dpaUtEeDVmZFF0dmhvMjpOb25l]
      - !!python/tuple [User-Agent, !!python/unicode balanced-python/1.0.1beta2]
>>>>>>> 063d2d26
      - !!python/tuple [Content-Type, !!python/unicode application/json]
      - !!python/tuple [Accept-Encoding, 'gzip, deflate, compress']
      - !!python/tuple [Authorization, !!python/unicode Basic YWstdGVzdC0xaklHUE1vNUt2NU92ZjJqenhtVXBFclpFVFBsVXJuaUo6Tm9uZQ==]
      - !!python/tuple [accept, !!python/unicode application/vnd.api+json;revision=1.1]
      - !!python/tuple [Content-Length, !!python/unicode 81]
    host: api.balancedpayments.com
    method: POST
    path: /bank_accounts
    port: 443
    protocol: https
  response:
    body: {string: "{\n  \"bank_accounts\": [\n    {\n      \"routing_number\": \"121042882\",\n
        \     \"bank_name\": \"WELLS FARGO BANK NA\",\n      \"account_type\": \"checking\",\n
        \     \"name\": \"Homer Jay\",\n      \"links\": {\n        \"customer\":
        null,\n        \"bank_account_verification\": null\n      },\n      \"can_credit\":
<<<<<<< HEAD
        true,\n      \"created_at\": \"2014-02-22T04:40:20.676122Z\",\n      \"fingerprint\":
        \"dac6514d9dd3a1cd7ac925d5749e0308c2c65fa27c506aefb0c9b21611ff9969\",\n      \"updated_at\":
        \"2014-02-22T04:40:20.676125Z\",\n      \"href\": \"/bank_accounts/BA3oyWleCIruasu2fsKh77Rs\",\n
        \     \"meta\": {},\n      \"account_number\": \"xxx233a\",\n      \"address\":
        {\n        \"city\": null,\n        \"line2\": null,\n        \"line1\": null,\n
        \       \"state\": null,\n        \"postal_code\": null,\n        \"country_code\":
        null\n      },\n      \"can_debit\": false,\n      \"id\": \"BA3oyWleCIruasu2fsKh77Rs\"\n
=======
        true,\n      \"created_at\": \"2014-03-03T22:18:05.756104Z\",\n      \"fingerprint\":
        \"dac6514d9dd3a1cd7ac925d5749e0308c2c65fa27c506aefb0c9b21611ff9969\",\n      \"updated_at\":
        \"2014-03-03T22:18:05.756107Z\",\n      \"href\": \"/bank_accounts/BA5oPtADAhwGbJzkRGh3Pgxq\",\n
        \     \"meta\": {},\n      \"account_number\": \"xxx233a\",\n      \"address\":
        {\n        \"city\": null,\n        \"line2\": null,\n        \"line1\": null,\n
        \       \"state\": null,\n        \"postal_code\": null,\n        \"country_code\":
        null\n      },\n      \"can_debit\": false,\n      \"id\": \"BA5oPtADAhwGbJzkRGh3Pgxq\"\n
>>>>>>> 063d2d26
        \   }\n  ],\n  \"links\": {\n    \"bank_accounts.credits\": \"/bank_accounts/{bank_accounts.id}/credits\",\n
        \   \"bank_accounts.bank_account_verifications\": \"/bank_accounts/{bank_accounts.id}/verifications\",\n
        \   \"bank_accounts.customer\": \"/customers/{bank_accounts.customer}\",\n
        \   \"bank_accounts.debits\": \"/bank_accounts/{bank_accounts.id}/debits\",\n
        \   \"bank_accounts.bank_account_verification\": \"/verifications/{bank_accounts.bank_account_verification}\"\n
        \ }\n}"}
    headers: ["access-control-allow-headers: Content-Type\r\n", "access-control-allow-methods:
        POST, OPTIONS\r\n", "access-control-allow-origin: *\r\n", "Content-Type: application/json\r\n",
<<<<<<< HEAD
      "Date: Sat, 22 Feb 2014 04:40:20 GMT\r\n", "Server: ngx_openresty/1.2.6.3\r\n",
      "X-Balanced-Guru: OHM6f4a15309b7b11e3836102a1fe53e539\r\n", "x-balanced-host:
        balanced-api-04\r\n", "x-balanced-marketplace: TEST-MP7zVkkuMsGEYQ7c2xl58Qqe\r\n",
      "x-balanced-merchant: TEST-MR7dsEuTLyOFVcn7X5mhyEC6\r\n", "x-balanced-revision:
        1.1\r\n", "x-balanced-software-build: f760e54ed83b2df2c9ef3a8dc3b60c5a70831d3f\r\n",
      "X-Midlr-Version: 2\r\n", "x-newrelic-app-data: PxQFWFNXCQYTVVhWAwQDVUYdFhE1AwE2QgNWEVlbQFtcCxYxSBVbDQoZVA4IF0pcXAgEEBhTVggPbldQAQkWDEQRFgFKXVVGVkcVQQFNE1JKAAVYUVAICgNdWVQCAAZUVx0WAlpeT0ISAQtWAV5WBwJcX1NQAAIDVxQbQQACVEBVOQ==\r\n",
=======
      "Date: Mon, 03 Mar 2014 22:18:05 GMT\r\n", "Server: ngx_openresty/1.2.6.3\r\n",
      "X-Balanced-Guru: OHMb12e8186a32111e3b47802a1fe53e539\r\n", "x-balanced-host:
        balanced-api-02\r\n", "x-balanced-marketplace: TEST-MP4pdETrZYO1CKZBA29bC1QJ\r\n",
      "x-balanced-merchant: TEST-MR4oMv3Sk7Oj9Ye1sjtY6aEx\r\n", "x-balanced-revision:
        1.1\r\n", "x-balanced-software-build: 30239903dd6325c971feed2e08cc3a0c50800884\r\n",
      "X-Midlr-Version: 2\r\n", "x-newrelic-app-data: PxQFWFNXCQYTVVhWAwQDVUYdFhE1AwE2QgNWEVlbQFtcCxYxSBVbDQoZVA4IF0pcXAgEEBhTVggPbldQAQkWDEQRFgFKXVVGVkcVQQFNE1JKAwNSXlQNCgNWV1sEBQ9XUB0WAlpeT0ISUVkDCA8BAANWW1UEBQAAURQbQQACVEBVOQ==\r\n",
>>>>>>> 063d2d26
      "Content-Length: 1281\r\n", "Connection: keep-alive\r\n"]
    status: {code: 201, message: CREATED}
- request: !!python/object:vcr.request.Request
    body: null
    headers: !!python/object/apply:__builtin__.frozenset
    - - !!python/tuple [content-type, !!python/unicode application/json;revision=1.1]
      - !!python/tuple [Accept-Encoding, 'gzip, deflate, compress']
      - !!python/tuple [Authorization, !!python/unicode Basic YWstdGVzdC0xaklHUE1vNUt2NU92ZjJqenhtVXBFclpFVFBsVXJuaUo6Tm9uZQ==]
      - !!python/tuple [accept, !!python/unicode application/vnd.api+json;revision=1.1]
<<<<<<< HEAD
      - !!python/tuple [User-Agent, !!python/unicode balanced-python/1.0.1beta3]
    host: api.balancedpayments.com
    method: GET
    path: /bank_accounts/BA3oyWleCIruasu2fsKh77Rs
    port: 443
    protocol: https
  response:
    body: {string: "{\n  \"bank_accounts\": [\n    {\n      \"routing_number\": \"121042882\",\n
        \     \"bank_name\": \"WELLS FARGO BANK NA\",\n      \"account_type\": \"checking\",\n
        \     \"name\": \"Homer Jay\",\n      \"links\": {\n        \"customer\":
        null,\n        \"bank_account_verification\": null\n      },\n      \"can_credit\":
        true,\n      \"created_at\": \"2014-02-22T04:40:20.676122Z\",\n      \"fingerprint\":
        \"dac6514d9dd3a1cd7ac925d5749e0308c2c65fa27c506aefb0c9b21611ff9969\",\n      \"updated_at\":
        \"2014-02-22T04:40:20.676125Z\",\n      \"href\": \"/bank_accounts/BA3oyWleCIruasu2fsKh77Rs\",\n
        \     \"meta\": {},\n      \"account_number\": \"xxx233a\",\n      \"address\":
        {\n        \"city\": null,\n        \"line2\": null,\n        \"line1\": null,\n
        \       \"state\": null,\n        \"postal_code\": null,\n        \"country_code\":
        null\n      },\n      \"can_debit\": false,\n      \"id\": \"BA3oyWleCIruasu2fsKh77Rs\"\n
        \   }\n  ],\n  \"links\": {\n    \"bank_accounts.credits\": \"/bank_accounts/{bank_accounts.id}/credits\",\n
        \   \"bank_accounts.bank_account_verifications\": \"/bank_accounts/{bank_accounts.id}/verifications\",\n
        \   \"bank_accounts.customer\": \"/customers/{bank_accounts.customer}\",\n
        \   \"bank_accounts.debits\": \"/bank_accounts/{bank_accounts.id}/debits\",\n
        \   \"bank_accounts.bank_account_verification\": \"/verifications/{bank_accounts.bank_account_verification}\"\n
        \ }\n}"}
    headers: ["Content-Type: application/json\r\n", "Date: Sat, 22 Feb 2014 04:40:21
        GMT\r\n", "Server: ngx_openresty/1.2.6.3\r\n", "X-Balanced-Guru: OHM6fc9d2ca9b7b11e39c69026ba7cac9da\r\n",
      "X-Balanced-Host: balanced-api-05\r\n", "X-Balanced-Marketplace: TEST-MP7zVkkuMsGEYQ7c2xl58Qqe\r\n",
      "X-Balanced-Merchant: TEST-MR7dsEuTLyOFVcn7X5mhyEC6\r\n", "X-Balanced-Revision:
        1.1\r\n", "X-Balanced-Software-Build: f760e54ed83b2df2c9ef3a8dc3b60c5a70831d3f\r\n",
      "Content-Length: 1281\r\n", "Connection: keep-alive\r\n"]
    status: {code: 200, message: OK}
- request: !!python/object:vcr.request.Request
    body: '{"routing_number": "121042882", "bank_name": "WELLS FARGO BANK NA", "account_type":
      "checking", "name": "Homer Jay", "links": {"customer": "/customers/CU3mcmEzy2GYD1EBexDw1eVh"},
      "can_credit": true, "created_at": "2014-02-22T04:40:20.676122Z", "address":
      {"city": null, "line2": null, "line1": null, "state": null, "postal_code": null,
      "country_code": null}, "updated_at": "2014-02-22T04:40:20.676125Z", "meta":
      {}, "account_number": "xxx233a", "fingerprint": "dac6514d9dd3a1cd7ac925d5749e0308c2c65fa27c506aefb0c9b21611ff9969",
      "can_debit": false, "id": "BA3oyWleCIruasu2fsKh77Rs"}'
    headers: !!python/object/apply:__builtin__.frozenset
    - - !!python/tuple [Content-Length, !!python/unicode 581]
      - !!python/tuple [User-Agent, !!python/unicode balanced-python/1.0.1beta3]
=======
      - !!python/tuple [Authorization, !!python/unicode Basic YWstdGVzdC1pVDZmZThIQjV0a2NCRWFjU1dpaUtEeDVmZFF0dmhvMjpOb25l]
      - !!python/tuple [User-Agent, !!python/unicode balanced-python/1.0.1beta2]
    host: api.balancedpayments.com
    method: GET
    path: /bank_accounts/BA5oPtADAhwGbJzkRGh3Pgxq
    port: 443
    protocol: https
  response:
    body:
      string: !!binary |
        H4sIAAAAAAAAA5VT0W6bMBR971cgnreATYCQN6ptmbqqq7pJkzpNyNimsUJMZsyWNOLfZ7tQA0ml
        TEJ+uOdwfe4518crx3FzxDcZwrhquKzdpfNTFR3naE4Fi6qRjD9lvNnmVCjcBRD4c7hYQPddTzI9
        ONpSjf/4eHv7zfmUPqy+Otfp3RfnLrXM7qJMHnaGjNcUb1R/y+jbfK62VDg36GChkvGNltiLU/Jw
        U0tNVFXelGWvaDJX9ocKVjCMJKt4R+20t69DYMQzLChhUjGkaKhFBEWSkgxpxIU+mL/3A/V9h3AJ
        Fks/nMVhpEx5tFILNRMVO8G4+YcgHIVgThJCAgQwiRFOYEjCeJ5QP/AXGCq8QDDGoR8hWuQ+TnII
        IgCKIkmixDZuduQSLfFAy1rQQovwRlF712lY3cv0Q7r+u8pvnjcPq3Vw/7T/be/aUom03dajPj67
        Dfv9HgYBGiRMiKD1NCYmD6cRqTwpPF8Gp+VaqsFPy7tKAWWGK3IGNFstDkP0bO6E5ib2ApW1zZ0R
        bdubPplOrTp/6U1xx9s5flezl8XSrkxjOI5SmTHSej35ZQEnnYb00V5f2Hz4FOoutqlY+6hcr39h
        tTdR2gPt+SbG0gs1ddz/m9d4OZpmqvBNq1pXBdZetf8AibBOigEFAAA=
    headers: ["Content-Encoding: gzip\r\n", "Content-Type: application/json\r\n",
      "Date: Mon, 03 Mar 2014 22:18:06 GMT\r\n", "Server: ngx_openresty/1.2.6.3\r\n",
      "X-Balanced-Guru: OHMb86d75a6a32111e3a8cf0253b57d0ca2\r\n", "X-Balanced-Host:
        bapi-test-e-10-3-105-236\r\n", "X-Balanced-Marketplace: TEST-MP4pdETrZYO1CKZBA29bC1QJ\r\n",
      "X-Balanced-Merchant: TEST-MR4oMv3Sk7Oj9Ye1sjtY6aEx\r\n", "X-Balanced-Revision:
        1.1\r\n", "X-Balanced-Software-Build: 1.0.66\r\n", "Content-Length: 497\r\n",
      "Connection: keep-alive\r\n"]
    status: {code: 200, message: OK}
- request: !!python/object:vcr.request.Request
    body: '{"routing_number": "121042882", "bank_name": "WELLS FARGO BANK NA", "account_type":
      "checking", "name": "Homer Jay", "links": {"customer": "/customers/CU5ljaq95BcEMEPayVieTVs6"},
      "can_credit": true, "created_at": "2014-03-03T22:18:05.756104Z", "address":
      {"city": null, "line2": null, "line1": null, "state": null, "postal_code": null,
      "country_code": null}, "updated_at": "2014-03-03T22:18:05.756107Z", "meta":
      {}, "account_number": "xxx233a", "fingerprint": "dac6514d9dd3a1cd7ac925d5749e0308c2c65fa27c506aefb0c9b21611ff9969",
      "can_debit": false, "id": "BA5oPtADAhwGbJzkRGh3Pgxq"}'
    headers: !!python/object/apply:__builtin__.frozenset
    - - !!python/tuple [Content-Length, !!python/unicode 581]
      - !!python/tuple [Authorization, !!python/unicode Basic YWstdGVzdC1pVDZmZThIQjV0a2NCRWFjU1dpaUtEeDVmZFF0dmhvMjpOb25l]
      - !!python/tuple [User-Agent, !!python/unicode balanced-python/1.0.1beta2]
>>>>>>> 063d2d26
      - !!python/tuple [Content-Type, !!python/unicode application/json]
      - !!python/tuple [Accept-Encoding, 'gzip, deflate, compress']
      - !!python/tuple [Authorization, !!python/unicode Basic YWstdGVzdC0xaklHUE1vNUt2NU92ZjJqenhtVXBFclpFVFBsVXJuaUo6Tm9uZQ==]
      - !!python/tuple [accept, !!python/unicode application/vnd.api+json;revision=1.1]
    host: api.balancedpayments.com
    method: PUT
<<<<<<< HEAD
    path: /bank_accounts/BA3oyWleCIruasu2fsKh77Rs
    port: 443
    protocol: https
  response:
    body: {string: "{\n  \"bank_accounts\": [\n    {\n      \"routing_number\": \"121042882\",\n
        \     \"bank_name\": \"WELLS FARGO BANK NA\",\n      \"account_type\": \"checking\",\n
        \     \"name\": \"Homer Jay\",\n      \"links\": {\n        \"customer\":
        \"CU3mcmEzy2GYD1EBexDw1eVh\",\n        \"bank_account_verification\": null\n
        \     },\n      \"can_credit\": true,\n      \"created_at\": \"2014-02-22T04:40:20.676122Z\",\n
        \     \"fingerprint\": \"dac6514d9dd3a1cd7ac925d5749e0308c2c65fa27c506aefb0c9b21611ff9969\",\n
        \     \"updated_at\": \"2014-02-22T04:40:21.224514Z\",\n      \"href\": \"/bank_accounts/BA3oyWleCIruasu2fsKh77Rs\",\n
        \     \"meta\": {},\n      \"account_number\": \"xxx233a\",\n      \"address\":
        {\n        \"city\": null,\n        \"line2\": null,\n        \"line1\": null,\n
        \       \"state\": null,\n        \"postal_code\": null,\n        \"country_code\":
        null\n      },\n      \"can_debit\": false,\n      \"id\": \"BA3oyWleCIruasu2fsKh77Rs\"\n
        \   }\n  ],\n  \"links\": {\n    \"bank_accounts.credits\": \"/bank_accounts/{bank_accounts.id}/credits\",\n
        \   \"bank_accounts.bank_account_verifications\": \"/bank_accounts/{bank_accounts.id}/verifications\",\n
        \   \"bank_accounts.customer\": \"/customers/{bank_accounts.customer}\",\n
        \   \"bank_accounts.debits\": \"/bank_accounts/{bank_accounts.id}/debits\",\n
        \   \"bank_accounts.bank_account_verification\": \"/verifications/{bank_accounts.bank_account_verification}\"\n
        \ }\n}"}
    headers: ["Content-Type: application/json\r\n", "Date: Sat, 22 Feb 2014 04:40:21
        GMT\r\n", "Server: ngx_openresty/1.2.6.3\r\n", "X-Balanced-Guru: OHM6fecd84c9b7b11e3aff6026ba7cd33d0\r\n",
      "X-Balanced-Host: balanced-api-02\r\n", "X-Balanced-Marketplace: TEST-MP7zVkkuMsGEYQ7c2xl58Qqe\r\n",
      "X-Balanced-Merchant: TEST-MR7dsEuTLyOFVcn7X5mhyEC6\r\n", "X-Balanced-Revision:
        1.1\r\n", "X-Balanced-Software-Build: f760e54ed83b2df2c9ef3a8dc3b60c5a70831d3f\r\n",
      "Content-Length: 1303\r\n", "Connection: keep-alive\r\n"]
=======
    path: /bank_accounts/BA5oPtADAhwGbJzkRGh3Pgxq
    port: 443
    protocol: https
  response:
    body:
      string: !!binary |
        H4sIAAAAAAAAA5VTW2+bMBh9769APG8JNuGWN7Jlmbqui7pepE0TMrZpvBCTGrOFRfz32RTKpenU
        SYgHn4/DuXw+nhmGGSO+jRDGWcFlbs6N7+rQMI71W8EiKyTj9xEvdjEVCjcBBNYM+j4037RDNQdH
        O6rxu+XFxVfjQ3i1+mIswstPxmXYTTY/imS5r4fxhuKt4u8mWpqP2Y4K4xyVHZQyvtUSW3FKHi5y
        qQc117sbJ/2JHgJngZefl2tU3jJ6fZu7TwQjt9EvKljCMJIs44qAF2naOKqerGHEIywoYVJNSFHQ
        DhEUSUoipBETWmD21rLVcw3hHPhzy5l4jqui+tYZSJRTKvaC8fobgrDrgBkJCLERwMRDOIAOcbxZ
        QC3b8jFUeIKghx3LRTSJLRzEELgAJEkQuEFHXOzJP7V4EwB8G7g9LRtBEy1iOliA6SJ0srUM34eb
        36v4/M/2arWx1/eHh+5fOyqRLqHLqC2125HD4QBtG/V6J0TQfFwek2WTe5uqqki1TOHpY/D8OJfK
        +PPjfaaANMIZOQHWuy7KPnqyd0LjuvYEpXnXOyM6thdzqpkq9f6hPWk3vZ0d3rbJ42LpVMY1HAet
        TBippu3wY1Qjpv74YK9fSd6/CnlT21hs76pN23uXT0dKW6A6TVJH+kpNzez/+a2zHLgZK3wxqspU
        hVVn1V8gS/PiFwUAAA==
    headers: ["Content-Encoding: gzip\r\n", "Content-Type: application/json\r\n",
      "Date: Mon, 03 Mar 2014 22:18:07 GMT\r\n", "Server: ngx_openresty/1.2.6.3\r\n",
      "X-Balanced-Guru: OHMa45bdcbaa32111e3956e0618fa122124\r\n", "X-Balanced-Host:
        bapi-test-e-10-3-105-236\r\n", "X-Balanced-Marketplace: TEST-MP4pdETrZYO1CKZBA29bC1QJ\r\n",
      "X-Balanced-Merchant: TEST-MR4oMv3Sk7Oj9Ye1sjtY6aEx\r\n", "X-Balanced-Revision:
        1.1\r\n", "X-Balanced-Software-Build: 1.0.66\r\n", "Content-Length: 526\r\n",
      "Connection: keep-alive\r\n"]
>>>>>>> 063d2d26
    status: {code: 200, message: OK}
- request: !!python/object:vcr.request.Request
    body: null
    headers: !!python/object/apply:__builtin__.frozenset
    - - !!python/tuple [content-type, !!python/unicode application/json;revision=1.1]
      - !!python/tuple [Accept-Encoding, 'gzip, deflate, compress']
      - !!python/tuple [Authorization, !!python/unicode Basic YWstdGVzdC0xaklHUE1vNUt2NU92ZjJqenhtVXBFclpFVFBsVXJuaUo6Tm9uZQ==]
      - !!python/tuple [accept, !!python/unicode application/vnd.api+json;revision=1.1]
<<<<<<< HEAD
      - !!python/tuple [User-Agent, !!python/unicode balanced-python/1.0.1beta3]
    host: api.balancedpayments.com
    method: GET
    path: /customers/CU3mcmEzy2GYD1EBexDw1eVh
    port: 443
    protocol: https
  response:
    body: {string: "{\n  \"customers\": [\n    {\n      \"name\": null,\n      \"links\":
        {\n        \"source\": null,\n        \"destination\": null\n      },\n      \"updated_at\":
        \"2014-02-22T04:40:18.856314Z\",\n      \"created_at\": \"2014-02-22T04:40:18.570967Z\",\n
        \     \"dob_month\": null,\n      \"id\": \"CU3mcmEzy2GYD1EBexDw1eVh\",\n
        \     \"phone\": null,\n      \"href\": \"/customers/CU3mcmEzy2GYD1EBexDw1eVh\",\n
        \     \"merchant_status\": \"no-match\",\n      \"meta\": {},\n      \"dob_year\":
        null,\n      \"address\": {\n        \"city\": null,\n        \"line2\": null,\n
        \       \"line1\": null,\n        \"state\": null,\n        \"postal_code\":
        null,\n        \"country_code\": null\n      },\n      \"business_name\":
        null,\n      \"ssn_last4\": null,\n      \"email\": null,\n      \"ein\":
        null\n    }\n  ],\n  \"links\": {\n    \"customers.source\": \"/resources/{customers.source}\",\n
        \   \"customers.card_holds\": \"/customers/{customers.id}/card_holds\",\n
        \   \"customers.bank_accounts\": \"/customers/{customers.id}/bank_accounts\",\n
        \   \"customers.debits\": \"/customers/{customers.id}/debits\",\n    \"customers.destination\":
        \"/resources/{customers.destination}\",\n    \"customers.external_accounts\":
        \"/customers/{customers.id}/external_accounts\",\n    \"customers.cards\":
        \"/customers/{customers.id}/cards\",\n    \"customers.transactions\": \"/customers/{customers.id}/transactions\",\n
        \   \"customers.refunds\": \"/customers/{customers.id}/refunds\",\n    \"customers.reversals\":
        \"/customers/{customers.id}/reversals\",\n    \"customers.orders\": \"/customers/{customers.id}/orders\",\n
        \   \"customers.credits\": \"/customers/{customers.id}/credits\"\n  }\n}"}
    headers: ["Content-Type: application/json\r\n", "Date: Sat, 22 Feb 2014 04:40:21
        GMT\r\n", "Server: ngx_openresty/1.2.6.3\r\n", "X-Balanced-Guru: OHM7041a1749b7b11e3ab4a026ba7c1aba6\r\n",
      "X-Balanced-Host: balanced-api-04\r\n", "X-Balanced-Marketplace: TEST-MP7zVkkuMsGEYQ7c2xl58Qqe\r\n",
      "X-Balanced-Merchant: TEST-MR7dsEuTLyOFVcn7X5mhyEC6\r\n", "X-Balanced-Revision:
        1.1\r\n", "X-Balanced-Software-Build: f760e54ed83b2df2c9ef3a8dc3b60c5a70831d3f\r\n",
      "Content-Length: 1529\r\n", "Connection: keep-alive\r\n"]
=======
      - !!python/tuple [Authorization, !!python/unicode Basic YWstdGVzdC1pVDZmZThIQjV0a2NCRWFjU1dpaUtEeDVmZFF0dmhvMjpOb25l]
      - !!python/tuple [User-Agent, !!python/unicode balanced-python/1.0.1beta2]
    host: api.balancedpayments.com
    method: GET
    path: /customers/CU5ljaq95BcEMEPayVieTVs6
    port: 443
    protocol: https
  response:
    body:
      string: !!binary |
        H4sIAAAAAAAAA41UwU7jMBC98xVRzgtp0waVHln1uBIH4LCrVTS1jWJw7K7tIKoq/77jNkndOGCk
        KIeZN88zb559uEqSlDTGqpppk66TPxhIksPxjykJNcOobIT40ccEl28O2oMQZlSjyRiIccqM5RIs
        V7Jj6Ujaga3ZUbCMlmARkeaz+fJ6tsDvMc/X89V6lt/cFctitfydDiVEs0jJ7XxVLAqvhKptWStp
        q/EwnLpjfz4V4hX+3RX3ZPNr8wD7Z84en83t+cxdpeR4wLTS7MWVZ4OCWZwJhSYVSFsaC7ZxQqZS
        XddgSXU+rmYWnMRnndwEewZ6PABQqpkZ7YNwux8BcRu4OJZPh+dh2LU3nhhJdgoToiSKTiSJaqTV
        ez8bLHzbGOzDmHLKW8bIUoCxy/GYrAYugiC/sFWLZ/11LnGTehY9G/xmMGqaoWpH15rsMKyvy7fd
        IrxCApqWlRL0uDBv4V4xp23m4U5+9Ti2IN9KIEeRIjSX0ICJsi2PUXSYiVr/Tn6ig3dxJ8RgH5Zp
        iS743jAhPGjKyRaR5AQJKq0GaYC4JyZCcIEMePAqNzLWQw+aqH7H9xNEpAXNeljAoDQ9vcBfmKvD
        BLX4INKoH3oQ3o/2qv0Pv6dnJfkFAAA=
    headers: ["Content-Encoding: gzip\r\n", "Content-Type: application/json\r\n",
      "Date: Mon, 03 Mar 2014 22:18:08 GMT\r\n", "Server: ngx_openresty/1.2.6.3\r\n",
      "X-Balanced-Guru: OHMa4efeb3aa32111e382960618fa122124\r\n", "X-Balanced-Host:
        bapi-test-e-10-3-105-236\r\n", "X-Balanced-Marketplace: TEST-MP4pdETrZYO1CKZBA29bC1QJ\r\n",
      "X-Balanced-Merchant: TEST-MR4oMv3Sk7Oj9Ye1sjtY6aEx\r\n", "X-Balanced-Revision:
        1.1\r\n", "X-Balanced-Software-Build: 1.0.66\r\n", "Content-Length: 479\r\n",
      "Connection: keep-alive\r\n"]
>>>>>>> 063d2d26
    status: {code: 200, message: OK}
- request: !!python/object:vcr.request.Request
    body: null
    headers: !!python/object/apply:__builtin__.frozenset
    - - !!python/tuple [content-type, !!python/unicode application/json;revision=1.1]
      - !!python/tuple [Accept-Encoding, 'gzip, deflate, compress']
      - !!python/tuple [Authorization, !!python/unicode Basic YWstdGVzdC0xaklHUE1vNUt2NU92ZjJqenhtVXBFclpFVFBsVXJuaUo6Tm9uZQ==]
      - !!python/tuple [accept, !!python/unicode application/vnd.api+json;revision=1.1]
<<<<<<< HEAD
      - !!python/tuple [User-Agent, !!python/unicode balanced-python/1.0.1beta3]
    host: api.balancedpayments.com
    method: GET
    path: /customers/CU3mcmEzy2GYD1EBexDw1eVh/bank_accounts?is_valid=True&limit=10&offset=0
    port: 443
    protocol: https
  response:
    body: {string: "{\n  \"bank_accounts\": [\n    {\n      \"routing_number\": \"121042882\",\n
        \     \"bank_name\": \"WELLS FARGO BANK NA\",\n      \"account_type\": \"checking\",\n
        \     \"name\": \"Homer Jay\",\n      \"links\": {\n        \"customer\":
        \"CU3mcmEzy2GYD1EBexDw1eVh\",\n        \"bank_account_verification\": null\n
        \     },\n      \"can_credit\": true,\n      \"created_at\": \"2014-02-22T04:40:20.676122Z\",\n
        \     \"fingerprint\": \"dac6514d9dd3a1cd7ac925d5749e0308c2c65fa27c506aefb0c9b21611ff9969\",\n
        \     \"updated_at\": \"2014-02-22T04:40:21.224514Z\",\n      \"href\": \"/bank_accounts/BA3oyWleCIruasu2fsKh77Rs\",\n
        \     \"meta\": {},\n      \"account_number\": \"xxx233a\",\n      \"address\":
        {\n        \"city\": null,\n        \"line2\": null,\n        \"line1\": null,\n
        \       \"state\": null,\n        \"postal_code\": null,\n        \"country_code\":
        null\n      },\n      \"can_debit\": false,\n      \"id\": \"BA3oyWleCIruasu2fsKh77Rs\"\n
        \   }\n  ],\n  \"meta\": {\n    \"last\": \"/customers/CU3mcmEzy2GYD1EBexDw1eVh/bank_accounts?is_valid=True&limit=10&offset=0\",\n
        \   \"next\": null,\n    \"href\": \"/customers/CU3mcmEzy2GYD1EBexDw1eVh/bank_accounts?is_valid=True&limit=10&offset=0\",\n
        \   \"limit\": 10,\n    \"offset\": 0,\n    \"previous\": null,\n    \"total\":
        1,\n    \"first\": \"/customers/CU3mcmEzy2GYD1EBexDw1eVh/bank_accounts?is_valid=True&limit=10&offset=0\"\n
        \ },\n  \"links\": {\n    \"bank_accounts.debits\": \"/bank_accounts/{bank_accounts.id}/debits\",\n
        \   \"bank_accounts.bank_account_verifications\": \"/bank_accounts/{bank_accounts.id}/verifications\",\n
        \   \"bank_accounts.customer\": \"/customers/{bank_accounts.customer}\",\n
        \   \"bank_accounts.credits\": \"/bank_accounts/{bank_accounts.id}/credits\",\n
        \   \"bank_accounts.bank_account_verification\": \"/verifications/{bank_accounts.bank_account_verification}\"\n
        \ }\n}"}
    headers: ["Content-Type: application/json\r\n", "Date: Sat, 22 Feb 2014 04:40:22
        GMT\r\n", "Server: ngx_openresty/1.2.6.3\r\n", "X-Balanced-Guru: OHM7068f15c9b7b11e39a36026ba7cac9da\r\n",
      "X-Balanced-Host: balanced-api-05\r\n", "X-Balanced-Marketplace: TEST-MP7zVkkuMsGEYQ7c2xl58Qqe\r\n",
      "X-Balanced-Merchant: TEST-MR7dsEuTLyOFVcn7X5mhyEC6\r\n", "X-Balanced-Revision:
        1.1\r\n", "X-Balanced-Software-Build: f760e54ed83b2df2c9ef3a8dc3b60c5a70831d3f\r\n",
      "Content-Length: 1701\r\n", "Connection: keep-alive\r\n"]
=======
      - !!python/tuple [Authorization, !!python/unicode Basic YWstdGVzdC1pVDZmZThIQjV0a2NCRWFjU1dpaUtEeDVmZFF0dmhvMjpOb25l]
      - !!python/tuple [User-Agent, !!python/unicode balanced-python/1.0.1beta2]
    host: api.balancedpayments.com
    method: GET
    path: /customers/CU5ljaq95BcEMEPayVieTVs6/bank_accounts?is_valid=True&limit=10&offset=0
    port: 443
    protocol: https
  response:
    body:
      string: !!binary |
        H4sIAAAAAAAAA7VUUW+bMBB+769APPRpCxgCCZGiiWxZp67toi7rpE0TMrZpvBBIjcmSRfz32Q4E
        SMPUl0oRUu477r77vuP2F5qmhzBZBhChNE94po+0nyKoaXv1FDBLc06TxyDJVyFhAteBBcy+NRxa
        +psqSdVI4IpI/Pv05uar9tG/v/qiTfy7z9qdX2eWjQK+W6tktCBoKerXGVWZT+mKMO0a7moopslS
        UqzICXooz7hMlLXef3Pi3/DJcyZoejudwd0DJfOHzD0WOJk22BBGI4ogp2kiCiR5HJcTFcfREEwC
        xAimXGRwlpMaYQRyggMoEd0yQf+taYvf3LJGYDgynd7AcYVUP+oBIjEpYWtGE/UOhsh1QB97GNsQ
        IDyAyLMc7Az6HjFtc4gsgUfQGiDHdCGJQhN5oQVcAKLI81yvLpyv8X+5DHoADG3gNrgsGIkkCaO1
        AMbEd9IZ9z/4iz9X4fXf5f3Vwp49bp/qXivCoTSh1qgytd6R7XZr2TZs+I4xI9mpeZTvSt0rVYVF
        wmVinQ+D5+GMi8Gfh9epAOIApfgMqHad7ZroWd8xCZXtEYyz2neKpWydOqlKhXj+kjPplVoqrMcw
        U84b1d5mRtfWtn15R7NgA2OKx3Oxg5cxXVE+BuZlGkUZ4WOzVFpPyFY2kKt8kFQ/+vxaLRUX0ROY
        ZccDJxGpAmtGNjTNpfsNYjwVDsn3ytciyl5LHCG+2la5W40L0r59PWW3JHn6Texbn0iP4sIoc0vq
        bbz5r3VjXli7eZayyth2i+bZa+zSCdEqq+goos7aC0kdbmAHnc6JlZiteYwTjp2vFrp07aL4Bw55
        7cClBgAA
    headers: ["Content-Encoding: gzip\r\n", "Content-Type: application/json\r\n",
      "Date: Mon, 03 Mar 2014 22:18:08 GMT\r\n", "Server: ngx_openresty/1.2.6.3\r\n",
      "X-Balanced-Guru: OHMa541e980a32111e38e3e0618fa122124\r\n", "X-Balanced-Host:
        bapi-test-e-10-3-105-236\r\n", "X-Balanced-Marketplace: TEST-MP4pdETrZYO1CKZBA29bC1QJ\r\n",
      "X-Balanced-Merchant: TEST-MR4oMv3Sk7Oj9Ye1sjtY6aEx\r\n", "X-Balanced-Revision:
        1.1\r\n", "X-Balanced-Software-Build: 1.0.66\r\n", "Content-Length: 633\r\n",
      "Connection: keep-alive\r\n"]
>>>>>>> 063d2d26
    status: {code: 200, message: OK}
- request: !!python/object:vcr.request.Request
    body: null
    headers: !!python/object/apply:__builtin__.frozenset
    - - !!python/tuple [content-type, !!python/unicode application/json;revision=1.1]
      - !!python/tuple [Accept-Encoding, 'gzip, deflate, compress']
      - !!python/tuple [Authorization, !!python/unicode Basic YWstdGVzdC0xaklHUE1vNUt2NU92ZjJqenhtVXBFclpFVFBsVXJuaUo6Tm9uZQ==]
      - !!python/tuple [accept, !!python/unicode application/vnd.api+json;revision=1.1]
<<<<<<< HEAD
      - !!python/tuple [User-Agent, !!python/unicode balanced-python/1.0.1beta3]
    host: api.balancedpayments.com
    method: GET
    path: /customers/CU3mcmEzy2GYD1EBexDw1eVh/bank_accounts?is_valid=True&limit=10&offset=0
    port: 443
    protocol: https
  response:
    body: {string: "{\n  \"bank_accounts\": [\n    {\n      \"routing_number\": \"121042882\",\n
        \     \"bank_name\": \"WELLS FARGO BANK NA\",\n      \"account_type\": \"checking\",\n
        \     \"name\": \"Homer Jay\",\n      \"links\": {\n        \"customer\":
        \"CU3mcmEzy2GYD1EBexDw1eVh\",\n        \"bank_account_verification\": null\n
        \     },\n      \"can_credit\": true,\n      \"created_at\": \"2014-02-22T04:40:20.676122Z\",\n
        \     \"fingerprint\": \"dac6514d9dd3a1cd7ac925d5749e0308c2c65fa27c506aefb0c9b21611ff9969\",\n
        \     \"updated_at\": \"2014-02-22T04:40:21.224514Z\",\n      \"href\": \"/bank_accounts/BA3oyWleCIruasu2fsKh77Rs\",\n
        \     \"meta\": {},\n      \"account_number\": \"xxx233a\",\n      \"address\":
        {\n        \"city\": null,\n        \"line2\": null,\n        \"line1\": null,\n
        \       \"state\": null,\n        \"postal_code\": null,\n        \"country_code\":
        null\n      },\n      \"can_debit\": false,\n      \"id\": \"BA3oyWleCIruasu2fsKh77Rs\"\n
        \   }\n  ],\n  \"meta\": {\n    \"last\": \"/customers/CU3mcmEzy2GYD1EBexDw1eVh/bank_accounts?is_valid=True&limit=10&offset=0\",\n
        \   \"next\": null,\n    \"href\": \"/customers/CU3mcmEzy2GYD1EBexDw1eVh/bank_accounts?is_valid=True&limit=10&offset=0\",\n
        \   \"limit\": 10,\n    \"offset\": 0,\n    \"previous\": null,\n    \"total\":
        1,\n    \"first\": \"/customers/CU3mcmEzy2GYD1EBexDw1eVh/bank_accounts?is_valid=True&limit=10&offset=0\"\n
        \ },\n  \"links\": {\n    \"bank_accounts.debits\": \"/bank_accounts/{bank_accounts.id}/debits\",\n
        \   \"bank_accounts.bank_account_verifications\": \"/bank_accounts/{bank_accounts.id}/verifications\",\n
        \   \"bank_accounts.customer\": \"/customers/{bank_accounts.customer}\",\n
        \   \"bank_accounts.credits\": \"/bank_accounts/{bank_accounts.id}/credits\",\n
        \   \"bank_accounts.bank_account_verification\": \"/verifications/{bank_accounts.bank_account_verification}\"\n
        \ }\n}"}
    headers: ["Content-Type: application/json\r\n", "Date: Sat, 22 Feb 2014 04:40:22
        GMT\r\n", "Server: ngx_openresty/1.2.6.3\r\n", "X-Balanced-Guru: OHM7086407c9b7b11e3b0cf026ba7cd33d0\r\n",
      "X-Balanced-Host: balanced-api-02\r\n", "X-Balanced-Marketplace: TEST-MP7zVkkuMsGEYQ7c2xl58Qqe\r\n",
      "X-Balanced-Merchant: TEST-MR7dsEuTLyOFVcn7X5mhyEC6\r\n", "X-Balanced-Revision:
        1.1\r\n", "X-Balanced-Software-Build: f760e54ed83b2df2c9ef3a8dc3b60c5a70831d3f\r\n",
      "Content-Length: 1701\r\n", "Connection: keep-alive\r\n"]
=======
      - !!python/tuple [Authorization, !!python/unicode Basic YWstdGVzdC1pVDZmZThIQjV0a2NCRWFjU1dpaUtEeDVmZFF0dmhvMjpOb25l]
      - !!python/tuple [User-Agent, !!python/unicode balanced-python/1.0.1beta2]
    host: api.balancedpayments.com
    method: GET
    path: /customers/CU5ljaq95BcEMEPayVieTVs6/bank_accounts?is_valid=True&limit=10&offset=0
    port: 443
    protocol: https
  response:
    body:
      string: !!binary |
        H4sIAAAAAAAAA7VUUW+bMBB+769APPRpCxgCCZGiiWxZp67toi7rpE0TMrZpvBBIjcmSRfz32Q4E
        SMPUl0oRUu477r77vuP2F5qmhzBZBhChNE94po+0nyKoaXv1FDBLc06TxyDJVyFhAteBBcy+NRxa
        +psqSdVI4IpI/Pv05uar9tG/v/qiTfy7z9qdX2eWjQK+W6tktCBoKerXGVWZT+mKMO0a7moopslS
        UqzICXooz7hMlLXef3Pi3/DJcyZoejudwd0DJfOHzD0WOJk22BBGI4ogp2kiCiR5HJcTFcfREEwC
        xAimXGRwlpMaYQRyggMoEd0yQf+taYvf3LJGYDgynd7AcYVUP+oBIjEpYWtGE/UOhsh1QB97GNsQ
        IDyAyLMc7Az6HjFtc4gsgUfQGiDHdCGJQhN5oQVcAKLI81yvLpyv8X+5DHoADG3gNrgsGIkkCaO1
        AMbEd9IZ9z/4iz9X4fXf5f3Vwp49bp/qXivCoTSh1qgytd6R7XZr2TZs+I4xI9mpeZTvSt0rVYVF
        wmVinQ+D5+GMi8Gfh9epAOIApfgMqHad7ZroWd8xCZXtEYyz2neKpWydOqlKhXj+kjPplVoqrMcw
        U84b1d5mRtfWtn15R7NgA2OKx3Oxg5cxXVE+BuZlGkUZ4WOzVFpPyFY2kKt8kFQ/+vxaLRUX0ROY
        ZccDJxGpAmtGNjTNpfsNYjwVDsn3ytciyl5LHCG+2la5W40L0r59PWW3JHn6Texbn0iP4sIoc0vq
        bbz5r3VjXli7eZayyth2i+bZa+zSCdEqq+goos7aC0kdbmAHnc6JlZiteYwTjp2vFrp07aL4Bw55
        7cClBgAA
    headers: ["Content-Encoding: gzip\r\n", "Content-Type: application/json\r\n",
      "Date: Mon, 03 Mar 2014 22:18:09 GMT\r\n", "Server: ngx_openresty/1.2.6.3\r\n",
      "X-Balanced-Guru: OHMa599263ca32111e3956e0618fa122124\r\n", "X-Balanced-Host:
        bapi-test-e-10-3-105-236\r\n", "X-Balanced-Marketplace: TEST-MP4pdETrZYO1CKZBA29bC1QJ\r\n",
      "X-Balanced-Merchant: TEST-MR4oMv3Sk7Oj9Ye1sjtY6aEx\r\n", "X-Balanced-Revision:
        1.1\r\n", "X-Balanced-Software-Build: 1.0.66\r\n", "Content-Length: 633\r\n",
      "Connection: keep-alive\r\n"]
>>>>>>> 063d2d26
    status: {code: 200, message: OK}
- request: !!python/object:vcr.request.Request
    body: null
    headers: !!python/object/apply:__builtin__.frozenset
    - - !!python/tuple [content-type, !!python/unicode application/json;revision=1.1]
      - !!python/tuple [Accept-Encoding, 'gzip, deflate, compress']
      - !!python/tuple [Authorization, !!python/unicode Basic YWstdGVzdC0xaklHUE1vNUt2NU92ZjJqenhtVXBFclpFVFBsVXJuaUo6Tm9uZQ==]
      - !!python/tuple [accept, !!python/unicode application/vnd.api+json;revision=1.1]
<<<<<<< HEAD
      - !!python/tuple [User-Agent, !!python/unicode balanced-python/1.0.1beta3]
    host: api.balancedpayments.com
    method: GET
    path: /customers/CU3mcmEzy2GYD1EBexDw1eVh
    port: 443
    protocol: https
  response:
    body: {string: "{\n  \"customers\": [\n    {\n      \"name\": null,\n      \"links\":
        {\n        \"source\": null,\n        \"destination\": null\n      },\n      \"updated_at\":
        \"2014-02-22T04:40:18.856314Z\",\n      \"created_at\": \"2014-02-22T04:40:18.570967Z\",\n
        \     \"dob_month\": null,\n      \"id\": \"CU3mcmEzy2GYD1EBexDw1eVh\",\n
        \     \"phone\": null,\n      \"href\": \"/customers/CU3mcmEzy2GYD1EBexDw1eVh\",\n
        \     \"merchant_status\": \"no-match\",\n      \"meta\": {},\n      \"dob_year\":
        null,\n      \"address\": {\n        \"city\": null,\n        \"line2\": null,\n
        \       \"line1\": null,\n        \"state\": null,\n        \"postal_code\":
        null,\n        \"country_code\": null\n      },\n      \"business_name\":
        null,\n      \"ssn_last4\": null,\n      \"email\": null,\n      \"ein\":
        null\n    }\n  ],\n  \"links\": {\n    \"customers.source\": \"/resources/{customers.source}\",\n
        \   \"customers.card_holds\": \"/customers/{customers.id}/card_holds\",\n
        \   \"customers.bank_accounts\": \"/customers/{customers.id}/bank_accounts\",\n
        \   \"customers.debits\": \"/customers/{customers.id}/debits\",\n    \"customers.destination\":
        \"/resources/{customers.destination}\",\n    \"customers.external_accounts\":
        \"/customers/{customers.id}/external_accounts\",\n    \"customers.cards\":
        \"/customers/{customers.id}/cards\",\n    \"customers.transactions\": \"/customers/{customers.id}/transactions\",\n
        \   \"customers.refunds\": \"/customers/{customers.id}/refunds\",\n    \"customers.reversals\":
        \"/customers/{customers.id}/reversals\",\n    \"customers.orders\": \"/customers/{customers.id}/orders\",\n
        \   \"customers.credits\": \"/customers/{customers.id}/credits\"\n  }\n}"}
    headers: ["Content-Type: application/json\r\n", "Date: Sat, 22 Feb 2014 04:40:22
        GMT\r\n", "Server: ngx_openresty/1.2.6.3\r\n", "X-Balanced-Guru: OHM709a49dc9b7b11e3904c026ba7f8ec28\r\n",
      "X-Balanced-Host: balanced-api-01\r\n", "X-Balanced-Marketplace: TEST-MP7zVkkuMsGEYQ7c2xl58Qqe\r\n",
      "X-Balanced-Merchant: TEST-MR7dsEuTLyOFVcn7X5mhyEC6\r\n", "X-Balanced-Revision:
        1.1\r\n", "X-Balanced-Software-Build: f760e54ed83b2df2c9ef3a8dc3b60c5a70831d3f\r\n",
      "Content-Length: 1529\r\n", "Connection: keep-alive\r\n"]
=======
      - !!python/tuple [Authorization, !!python/unicode Basic YWstdGVzdC1pVDZmZThIQjV0a2NCRWFjU1dpaUtEeDVmZFF0dmhvMjpOb25l]
      - !!python/tuple [User-Agent, !!python/unicode balanced-python/1.0.1beta2]
    host: api.balancedpayments.com
    method: GET
    path: /customers/CU5ljaq95BcEMEPayVieTVs6
    port: 443
    protocol: https
  response:
    body:
      string: !!binary |
        H4sIAAAAAAAAA41UwU7jMBC98xVRzgtp0waVHln1uBIH4LCrVTS1jWJw7K7tIKoq/77jNkndOGCk
        KIeZN88zb559uEqSlDTGqpppk66TPxhIksPxjykJNcOobIT40ccEl28O2oMQZlSjyRiIccqM5RIs
        V7Jj6Ujaga3ZUbCMlmARkeaz+fJ6tsDvMc/X89V6lt/cFctitfydDiVEs0jJ7XxVLAqvhKptWStp
        q/EwnLpjfz4V4hX+3RX3ZPNr8wD7Z84en83t+cxdpeR4wLTS7MWVZ4OCWZwJhSYVSFsaC7ZxQqZS
        XddgSXU+rmYWnMRnndwEewZ6PABQqpkZ7YNwux8BcRu4OJZPh+dh2LU3nhhJdgoToiSKTiSJaqTV
        ez8bLHzbGOzDmHLKW8bIUoCxy/GYrAYugiC/sFWLZ/11LnGTehY9G/xmMGqaoWpH15rsMKyvy7fd
        IrxCApqWlRL0uDBv4V4xp23m4U5+9Ti2IN9KIEeRIjSX0ICJsi2PUXSYiVr/Tn6ig3dxJ8RgH5Zp
        iS743jAhPGjKyRaR5AQJKq0GaYC4JyZCcIEMePAqNzLWQw+aqH7H9xNEpAXNeljAoDQ9vcBfmKvD
        BLX4INKoH3oQ3o/2qv0Pv6dnJfkFAAA=
    headers: ["Content-Encoding: gzip\r\n", "Content-Type: application/json\r\n",
      "Date: Mon, 03 Mar 2014 22:18:09 GMT\r\n", "Server: ngx_openresty/1.2.6.3\r\n",
      "X-Balanced-Guru: OHMba6882f6a32111e3b0cf0253b57d0ca2\r\n", "X-Balanced-Host:
        bapi-test-e-10-3-105-236\r\n", "X-Balanced-Marketplace: TEST-MP4pdETrZYO1CKZBA29bC1QJ\r\n",
      "X-Balanced-Merchant: TEST-MR4oMv3Sk7Oj9Ye1sjtY6aEx\r\n", "X-Balanced-Revision:
        1.1\r\n", "X-Balanced-Software-Build: 1.0.66\r\n", "Content-Length: 479\r\n",
      "Connection: keep-alive\r\n"]
>>>>>>> 063d2d26
    status: {code: 200, message: OK}
- request: !!python/object:vcr.request.Request
    body: '{}'
    headers: !!python/object/apply:__builtin__.frozenset
<<<<<<< HEAD
    - - !!python/tuple [User-Agent, !!python/unicode balanced-python/1.0.1beta3]
      - !!python/tuple [Content-Length, !!python/unicode 2]
=======
    - - !!python/tuple [Content-Length, !!python/unicode 2]
      - !!python/tuple [Authorization, !!python/unicode Basic YWstdGVzdC1pVDZmZThIQjV0a2NCRWFjU1dpaUtEeDVmZFF0dmhvMjpOb25l]
      - !!python/tuple [User-Agent, !!python/unicode balanced-python/1.0.1beta2]
>>>>>>> 063d2d26
      - !!python/tuple [Content-Type, !!python/unicode application/json]
      - !!python/tuple [Accept-Encoding, 'gzip, deflate, compress']
      - !!python/tuple [Authorization, !!python/unicode Basic YWstdGVzdC0xaklHUE1vNUt2NU92ZjJqenhtVXBFclpFVFBsVXJuaUo6Tm9uZQ==]
      - !!python/tuple [accept, !!python/unicode application/vnd.api+json;revision=1.1]
    host: api.balancedpayments.com
    method: POST
    path: /customers
    port: 443
    protocol: https
  response:
    body: {string: "{\n  \"customers\": [\n    {\n      \"name\": null,\n      \"links\":
        {\n        \"source\": null,\n        \"destination\": null\n      },\n      \"updated_at\":
<<<<<<< HEAD
        \"2014-02-22T04:40:22.818193Z\",\n      \"created_at\": \"2014-02-22T04:40:22.521844Z\",\n
        \     \"dob_month\": null,\n      \"id\": \"CU3qEbkRuzbunBfR18XKEAOW\",\n
        \     \"phone\": null,\n      \"href\": \"/customers/CU3qEbkRuzbunBfR18XKEAOW\",\n
=======
        \"2014-03-03T22:18:10.674105Z\",\n      \"created_at\": \"2014-03-03T22:18:10.469182Z\",\n
        \     \"dob_month\": null,\n      \"id\": \"CU5u8Ef4ipMXEAt0ZfBoswPe\",\n
        \     \"phone\": null,\n      \"href\": \"/customers/CU5u8Ef4ipMXEAt0ZfBoswPe\",\n
>>>>>>> 063d2d26
        \     \"merchant_status\": \"no-match\",\n      \"meta\": {},\n      \"dob_year\":
        null,\n      \"address\": {\n        \"city\": null,\n        \"line2\": null,\n
        \       \"line1\": null,\n        \"state\": null,\n        \"postal_code\":
        null,\n        \"country_code\": null\n      },\n      \"business_name\":
        null,\n      \"ssn_last4\": null,\n      \"email\": null,\n      \"ein\":
        null\n    }\n  ],\n  \"links\": {\n    \"customers.source\": \"/resources/{customers.source}\",\n
        \   \"customers.card_holds\": \"/customers/{customers.id}/card_holds\",\n
        \   \"customers.bank_accounts\": \"/customers/{customers.id}/bank_accounts\",\n
        \   \"customers.debits\": \"/customers/{customers.id}/debits\",\n    \"customers.destination\":
        \"/resources/{customers.destination}\",\n    \"customers.external_accounts\":
        \"/customers/{customers.id}/external_accounts\",\n    \"customers.cards\":
        \"/customers/{customers.id}/cards\",\n    \"customers.transactions\": \"/customers/{customers.id}/transactions\",\n
        \   \"customers.refunds\": \"/customers/{customers.id}/refunds\",\n    \"customers.reversals\":
        \"/customers/{customers.id}/reversals\",\n    \"customers.orders\": \"/customers/{customers.id}/orders\",\n
        \   \"customers.credits\": \"/customers/{customers.id}/credits\"\n  }\n}"}
<<<<<<< HEAD
    headers: ["Content-Type: application/json\r\n", "Date: Sat, 22 Feb 2014 04:40:23
        GMT\r\n", "Server: ngx_openresty/1.2.6.3\r\n", "X-Balanced-Guru: OHM70ab91c49b7b11e3aed402a1fe52a36c\r\n",
      "x-balanced-host: balanced-api-04\r\n", "x-balanced-marketplace: TEST-MP7zVkkuMsGEYQ7c2xl58Qqe\r\n",
      "x-balanced-merchant: TEST-MR7dsEuTLyOFVcn7X5mhyEC6\r\n", "x-balanced-revision:
        1.1\r\n", "x-balanced-software-build: f760e54ed83b2df2c9ef3a8dc3b60c5a70831d3f\r\n",
      "X-Midlr-Version: 2\r\n", "x-newrelic-app-data: PxQFWFNXCQYTVVhWAwQDVUYdFhE1AwE2QgNWEVlbQFtcCxYxSBVbDQoZVA4IF0pcXAgEEBhSQhUQXltWEBVNAUIHWRZdGhgSA0kZUR9XAVFSAwNQVFQJAQBdVlMAHRdUSBEUVQdWUwFTUQ8DCF5VAAEADkMdQVUDCEVSPA==\r\n",
=======
    headers: ["Content-Type: application/json\r\n", "Date: Mon, 03 Mar 2014 22:18:10
        GMT\r\n", "Server: ngx_openresty/1.2.6.3\r\n", "X-Balanced-Guru: OHMb43c1f32a32111e3adab02a1fe52a36c\r\n",
      "x-balanced-host: balanced-api-01\r\n", "x-balanced-marketplace: TEST-MP4pdETrZYO1CKZBA29bC1QJ\r\n",
      "x-balanced-merchant: TEST-MR4oMv3Sk7Oj9Ye1sjtY6aEx\r\n", "x-balanced-revision:
        1.1\r\n", "x-balanced-software-build: 30239903dd6325c971feed2e08cc3a0c50800884\r\n",
      "X-Midlr-Version: 2\r\n", "x-newrelic-app-data: PxQFWFNXCQYTVVhWAwQDVUYdFhE1AwE2QgNWEVlbQFtcCxYxSBVbDQoZVA4IF0pcXAgEEBhSQhUQXltWEBVNAUIHWRZdGhgSA0kZUR9SBltSAQRYUVUACghVWFEEBxtGVh0WEVtTBVNSVw5SWg5RBANdAFQTTRMEBVpEBDs=\r\n",
      "Content-Length: 1529\r\n", "Connection: keep-alive\r\n"]
    status: {code: 201, message: CREATED}
- request: !!python/object:vcr.request.Request
    body: '{"expiration_month": 10, "meta": {"region": "Confusion", "city_town": "",
      "address_2": "Box 2"}, "number": "4111111111111111", "expiration_year": 2020,
      "address": {"state": "Confusion", "postal_code": "90210", "line1": "123 Main
      Street"}}'
    headers: !!python/object/apply:__builtin__.frozenset
    - - !!python/tuple [Authorization, !!python/unicode Basic YWstdGVzdC1pVDZmZThIQjV0a2NCRWFjU1dpaUtEeDVmZFF0dmhvMjpOb25l]
      - !!python/tuple [Content-Length, !!python/unicode 238]
      - !!python/tuple [User-Agent, !!python/unicode balanced-python/1.0.1beta2]
      - !!python/tuple [Content-Type, !!python/unicode application/json]
      - !!python/tuple [Accept-Encoding, 'gzip, deflate, compress']
      - !!python/tuple [accept, !!python/unicode application/vnd.api+json;revision=1.1]
    host: api.balancedpayments.com
    method: POST
    path: /cards
    port: 443
    protocol: https
  response:
    body: {string: "{\n  \"cards\": [\n    {\n      \"cvv_match\": null,\n      \"links\":
        {\n        \"customer\": null\n      },\n      \"name\": null,\n      \"expiration_year\":
        2020,\n      \"avs_street_match\": \"yes\",\n      \"is_verified\": true,\n
        \     \"created_at\": \"2014-03-03T22:18:11.969305Z\",\n      \"cvv_result\":
        null,\n      \"brand\": \"Visa\",\n      \"number\": \"xxxxxxxxxxxx1111\",\n
        \     \"updated_at\": \"2014-03-03T22:18:11.969309Z\",\n      \"id\": \"CC5vMTMZ22I5AUChRy9hs9lB\",\n
        \     \"expiration_month\": 10,\n      \"cvv\": null,\n      \"meta\": {\n
        \       \"region\": \"Confusion\",\n        \"city_town\": \"\",\n        \"address_2\":
        \"Box 2\"\n      },\n      \"href\": \"/cards/CC5vMTMZ22I5AUChRy9hs9lB\",\n
        \     \"address\": {\n        \"city\": \"Balo Alto\",\n        \"line2\":
        null,\n        \"line1\": \"123 Main Street\",\n        \"state\": null,\n
        \       \"postal_code\": \"90210\",\n        \"country_code\": null\n      },\n
        \     \"fingerprint\": \"8c7f0423365af88c3e36cf02746eca64fdcf36ddc2e1f398c7ec9f3ffd05a267\",\n
        \     \"avs_postal_match\": \"no\",\n      \"avs_result\": \"Street address
        and postal code do not match.\"\n    }\n  ],\n  \"links\": {\n    \"cards.card_holds\":
        \"/cards/{cards.id}/card_holds\",\n    \"cards.customer\": \"/customers/{cards.customer}\",\n
        \   \"cards.debits\": \"/cards/{cards.id}/debits\"\n  }\n}"}
    headers: ["access-control-allow-headers: Content-Type\r\n", "access-control-allow-methods:
        POST, OPTIONS\r\n", "access-control-allow-origin: *\r\n", "Content-Type: application/json\r\n",
      "Date: Mon, 03 Mar 2014 22:18:12 GMT\r\n", "Server: ngx_openresty/1.2.6.3\r\n",
      "X-Balanced-Guru: OHMb4d17ce4a32111e3899c02a1fe53e539\r\n", "x-balanced-host:
        balanced-api-06\r\n", "x-balanced-marketplace: TEST-MP4pdETrZYO1CKZBA29bC1QJ\r\n",
      "x-balanced-merchant: TEST-MR4oMv3Sk7Oj9Ye1sjtY6aEx\r\n", "x-balanced-revision:
        1.1\r\n", "x-balanced-software-build: 30239903dd6325c971feed2e08cc3a0c50800884\r\n",
      "X-Midlr-Version: 2\r\n", "x-newrelic-app-data: PxQFWFNXCQYTVVhWAwQDVUYdFhE1AwE2QgNWEVlbQFtcCxYxSBVbDQoZVA4IF0pcXAgEEBhSVhQAQhhQEAMCFlVAFEIIFBQCHVMLWAhUAFpSBwVSUFYPAQNIQVEACRtGRgQHUFteUgNWAQ5QCl4HUFBHFUFXAF8RAWs=\r\n",
      "Content-Length: 1216\r\n", "Connection: keep-alive\r\n"]
    status: {code: 201, message: CREATED}
- request: !!python/object:vcr.request.Request
    body: '{"routing_number": "121042882", "account_number": "112233a", "name": "Homer
      Jay"}'
    headers: !!python/object/apply:__builtin__.frozenset
    - - !!python/tuple [Authorization, !!python/unicode Basic YWstdGVzdC1pVDZmZThIQjV0a2NCRWFjU1dpaUtEeDVmZFF0dmhvMjpOb25l]
      - !!python/tuple [User-Agent, !!python/unicode balanced-python/1.0.1beta2]
      - !!python/tuple [Content-Type, !!python/unicode application/json]
      - !!python/tuple [Accept-Encoding, 'gzip, deflate, compress']
      - !!python/tuple [accept, !!python/unicode application/vnd.api+json;revision=1.1]
      - !!python/tuple [Content-Length, !!python/unicode 81]
    host: api.balancedpayments.com
    method: POST
    path: /bank_accounts
    port: 443
    protocol: https
  response:
    body: {string: "{\n  \"bank_accounts\": [\n    {\n      \"routing_number\": \"121042882\",\n
        \     \"bank_name\": \"WELLS FARGO BANK NA\",\n      \"account_type\": \"checking\",\n
        \     \"name\": \"Homer Jay\",\n      \"links\": {\n        \"customer\":
        null,\n        \"bank_account_verification\": null\n      },\n      \"can_credit\":
        true,\n      \"created_at\": \"2014-03-03T22:18:13.135097Z\",\n      \"fingerprint\":
        \"dac6514d9dd3a1cd7ac925d5749e0308c2c65fa27c506aefb0c9b21611ff9969\",\n      \"updated_at\":
        \"2014-03-03T22:18:13.135100Z\",\n      \"href\": \"/bank_accounts/BA5x8bE8S0GIoRLjVIkMDHRB\",\n
        \     \"meta\": {},\n      \"account_number\": \"xxx233a\",\n      \"address\":
        {\n        \"city\": null,\n        \"line2\": null,\n        \"line1\": null,\n
        \       \"state\": null,\n        \"postal_code\": null,\n        \"country_code\":
        null\n      },\n      \"can_debit\": false,\n      \"id\": \"BA5x8bE8S0GIoRLjVIkMDHRB\"\n
        \   }\n  ],\n  \"links\": {\n    \"bank_accounts.credits\": \"/bank_accounts/{bank_accounts.id}/credits\",\n
        \   \"bank_accounts.bank_account_verifications\": \"/bank_accounts/{bank_accounts.id}/verifications\",\n
        \   \"bank_accounts.customer\": \"/customers/{bank_accounts.customer}\",\n
        \   \"bank_accounts.debits\": \"/bank_accounts/{bank_accounts.id}/debits\",\n
        \   \"bank_accounts.bank_account_verification\": \"/verifications/{bank_accounts.bank_account_verification}\"\n
        \ }\n}"}
    headers: ["access-control-allow-headers: Content-Type\r\n", "access-control-allow-methods:
        POST, OPTIONS\r\n", "access-control-allow-origin: *\r\n", "Content-Type: application/json\r\n",
      "Date: Mon, 03 Mar 2014 22:18:13 GMT\r\n", "Server: ngx_openresty/1.2.6.3\r\n",
      "X-Balanced-Guru: OHMb597dacea32111e38d4c02a1fe53e539\r\n", "x-balanced-host:
        balanced-api-06\r\n", "x-balanced-marketplace: TEST-MP4pdETrZYO1CKZBA29bC1QJ\r\n",
      "x-balanced-merchant: TEST-MR4oMv3Sk7Oj9Ye1sjtY6aEx\r\n", "x-balanced-revision:
        1.1\r\n", "x-balanced-software-build: 30239903dd6325c971feed2e08cc3a0c50800884\r\n",
      "X-Midlr-Version: 2\r\n", "x-newrelic-app-data: PxQFWFNXCQYTVVhWAwQDVUYdFhE1AwE2QgNWEVlbQFtcCxYxSBVbDQoZVA4IF0pcXAgEEBhTVggPbldQAQkWDEQRFgFKXVVGVkcVQQFNE1JKAwdVVVILCgRRVlUHAwFVUx0WAlpeT0ISBl5TAQpSBgJQC1QIAAABBxQbQQACVEBVOQ==\r\n",
      "Content-Length: 1281\r\n", "Connection: keep-alive\r\n"]
    status: {code: 201, message: CREATED}
- request: !!python/object:vcr.request.Request
    body: '{}'
    headers: !!python/object/apply:__builtin__.frozenset
    - - !!python/tuple [Content-Length, !!python/unicode 2]
      - !!python/tuple [Authorization, !!python/unicode Basic YWstdGVzdC1pVDZmZThIQjV0a2NCRWFjU1dpaUtEeDVmZFF0dmhvMjpOb25l]
      - !!python/tuple [User-Agent, !!python/unicode balanced-python/1.0.1beta2]
      - !!python/tuple [Content-Type, !!python/unicode application/json]
      - !!python/tuple [Accept-Encoding, 'gzip, deflate, compress']
      - !!python/tuple [accept, !!python/unicode application/vnd.api+json;revision=1.1]
    host: api.balancedpayments.com
    method: POST
    path: /customers
    port: 443
    protocol: https
  response:
    body: {string: "{\n  \"customers\": [\n    {\n      \"name\": null,\n      \"links\":
        {\n        \"source\": null,\n        \"destination\": null\n      },\n      \"updated_at\":
        \"2014-03-03T22:18:14.159034Z\",\n      \"created_at\": \"2014-03-03T22:18:13.991087Z\",\n
        \     \"dob_month\": null,\n      \"id\": \"CU5y5V2XrjT441urCVDc7CX6\",\n
        \     \"phone\": null,\n      \"href\": \"/customers/CU5y5V2XrjT441urCVDc7CX6\",\n
        \     \"merchant_status\": \"no-match\",\n      \"meta\": {},\n      \"dob_year\":
        null,\n      \"address\": {\n        \"city\": null,\n        \"line2\": null,\n
        \       \"line1\": null,\n        \"state\": null,\n        \"postal_code\":
        null,\n        \"country_code\": null\n      },\n      \"business_name\":
        null,\n      \"ssn_last4\": null,\n      \"email\": null,\n      \"ein\":
        null\n    }\n  ],\n  \"links\": {\n    \"customers.source\": \"/resources/{customers.source}\",\n
        \   \"customers.card_holds\": \"/customers/{customers.id}/card_holds\",\n
        \   \"customers.bank_accounts\": \"/customers/{customers.id}/bank_accounts\",\n
        \   \"customers.debits\": \"/customers/{customers.id}/debits\",\n    \"customers.destination\":
        \"/resources/{customers.destination}\",\n    \"customers.external_accounts\":
        \"/customers/{customers.id}/external_accounts\",\n    \"customers.cards\":
        \"/customers/{customers.id}/cards\",\n    \"customers.transactions\": \"/customers/{customers.id}/transactions\",\n
        \   \"customers.refunds\": \"/customers/{customers.id}/refunds\",\n    \"customers.reversals\":
        \"/customers/{customers.id}/reversals\",\n    \"customers.orders\": \"/customers/{customers.id}/orders\",\n
        \   \"customers.credits\": \"/customers/{customers.id}/credits\"\n  }\n}"}
    headers: ["Content-Type: application/json\r\n", "Date: Mon, 03 Mar 2014 22:18:14
        GMT\r\n", "Server: ngx_openresty/1.2.6.3\r\n", "X-Balanced-Guru: OHMb6537644a32111e3adab02a1fe52a36c\r\n",
      "x-balanced-host: balanced-api-02\r\n", "x-balanced-marketplace: TEST-MP4pdETrZYO1CKZBA29bC1QJ\r\n",
      "x-balanced-merchant: TEST-MR4oMv3Sk7Oj9Ye1sjtY6aEx\r\n", "x-balanced-revision:
        1.1\r\n", "x-balanced-software-build: 30239903dd6325c971feed2e08cc3a0c50800884\r\n",
      "X-Midlr-Version: 2\r\n", "x-newrelic-app-data: PxQFWFNXCQYTVVhWAwQDVUYdFhE1AwE2QgNWEVlbQFtcCxYxSBVbDQoZVA4IF0pcXAgEEBhSQhUQXltWEBVNAUIHWRZdGhgSA0kZUR9SBVVXBwZRVlMAAQNdVlYBHRdUSBEUAlpVVFQDVFkHCVoMAgBWDUMdQVUDCEVSPA==\r\n",
>>>>>>> 063d2d26
      "Content-Length: 1529\r\n", "Connection: keep-alive\r\n"]
    status: {code: 201, message: CREATED}
- request: !!python/object:vcr.request.Request
    body: '{"expiration_month": 10, "meta": {"region": "Confusion", "city_town": "",
      "address_2": "Box 2"}, "number": "4111111111111111", "expiration_year": 2020,
      "address": {"state": "Confusion", "postal_code": "90210", "line1": "123 Main
      Street"}}'
    headers: !!python/object/apply:__builtin__.frozenset
<<<<<<< HEAD
    - - !!python/tuple [User-Agent, !!python/unicode balanced-python/1.0.1beta3]
=======
    - - !!python/tuple [Authorization, !!python/unicode Basic YWstdGVzdC1pVDZmZThIQjV0a2NCRWFjU1dpaUtEeDVmZFF0dmhvMjpOb25l]
>>>>>>> 063d2d26
      - !!python/tuple [Content-Length, !!python/unicode 238]
      - !!python/tuple [Content-Type, !!python/unicode application/json]
      - !!python/tuple [Accept-Encoding, 'gzip, deflate, compress']
      - !!python/tuple [Authorization, !!python/unicode Basic YWstdGVzdC0xaklHUE1vNUt2NU92ZjJqenhtVXBFclpFVFBsVXJuaUo6Tm9uZQ==]
      - !!python/tuple [accept, !!python/unicode application/vnd.api+json;revision=1.1]
    host: api.balancedpayments.com
    method: POST
    path: /cards
    port: 443
    protocol: https
  response:
    body: {string: "{\n  \"cards\": [\n    {\n      \"cvv_match\": null,\n      \"links\":
        {\n        \"customer\": null\n      },\n      \"name\": null,\n      \"expiration_year\":
        2020,\n      \"avs_street_match\": \"yes\",\n      \"is_verified\": true,\n
<<<<<<< HEAD
        \     \"created_at\": \"2014-02-22T04:40:23.976089Z\",\n      \"cvv_result\":
        null,\n      \"brand\": \"Visa\",\n      \"number\": \"xxxxxxxxxxxx1111\",\n
        \     \"updated_at\": \"2014-02-22T04:40:23.976093Z\",\n      \"id\": \"CC3sgbIpNsk5Z8gYzJ5kgmUi\",\n
        \     \"expiration_month\": 10,\n      \"cvv\": null,\n      \"meta\": {\n
        \       \"region\": \"Confusion\",\n        \"city_town\": \"\",\n        \"address_2\":
        \"Box 2\"\n      },\n      \"href\": \"/cards/CC3sgbIpNsk5Z8gYzJ5kgmUi\",\n
=======
        \     \"created_at\": \"2014-03-03T22:18:15.452648Z\",\n      \"cvv_result\":
        null,\n      \"brand\": \"Visa\",\n      \"number\": \"xxxxxxxxxxxx1111\",\n
        \     \"updated_at\": \"2014-03-03T22:18:15.452650Z\",\n      \"id\": \"CC5zJKI2t00N4zcpoTJsHZuq\",\n
        \     \"expiration_month\": 10,\n      \"cvv\": null,\n      \"meta\": {\n
        \       \"region\": \"Confusion\",\n        \"city_town\": \"\",\n        \"address_2\":
        \"Box 2\"\n      },\n      \"href\": \"/cards/CC5zJKI2t00N4zcpoTJsHZuq\",\n
>>>>>>> 063d2d26
        \     \"address\": {\n        \"city\": \"Balo Alto\",\n        \"line2\":
        null,\n        \"line1\": \"123 Main Street\",\n        \"state\": null,\n
        \       \"postal_code\": \"90210\",\n        \"country_code\": null\n      },\n
        \     \"fingerprint\": \"8c7f0423365af88c3e36cf02746eca64fdcf36ddc2e1f398c7ec9f3ffd05a267\",\n
        \     \"avs_postal_match\": \"no\",\n      \"avs_result\": \"Street address
        and postal code do not match.\"\n    }\n  ],\n  \"links\": {\n    \"cards.card_holds\":
        \"/cards/{cards.id}/card_holds\",\n    \"cards.customer\": \"/customers/{cards.customer}\",\n
        \   \"cards.debits\": \"/cards/{cards.id}/debits\"\n  }\n}"}
    headers: ["access-control-allow-headers: Content-Type\r\n", "access-control-allow-methods:
        POST, OPTIONS\r\n", "access-control-allow-origin: *\r\n", "Content-Type: application/json\r\n",
<<<<<<< HEAD
      "Date: Sat, 22 Feb 2014 04:40:24 GMT\r\n", "Server: ngx_openresty/1.2.6.3\r\n",
      "X-Balanced-Guru: OHM711c84ec9b7b11e3992602a1fe52a36c\r\n", "x-balanced-host:
        balanced-api-05\r\n", "x-balanced-marketplace: TEST-MP7zVkkuMsGEYQ7c2xl58Qqe\r\n",
      "x-balanced-merchant: TEST-MR7dsEuTLyOFVcn7X5mhyEC6\r\n", "x-balanced-revision:
        1.1\r\n", "x-balanced-software-build: f760e54ed83b2df2c9ef3a8dc3b60c5a70831d3f\r\n",
      "X-Midlr-Version: 2\r\n", "x-newrelic-app-data: PxQFWFNXCQYTVVhWAwQDVUYdFhE1AwE2QgNWEVlbQFtcCxYxSBVbDQoZVA4IF0pcXAgEEBhSVhQAQhhQEAMCFlVAFEIIFBQCHV0BUQlSBVtSBQFUVVYOBwVIQVEACRtGRlUOBVdVVlMEBwoHXg1WVwpHFUFXAF8RAWs=\r\n",
=======
      "Date: Mon, 03 Mar 2014 22:18:15 GMT\r\n", "Server: ngx_openresty/1.2.6.3\r\n",
      "X-Balanced-Guru: OHMb6e61c74a32111e3899c02a1fe53e539\r\n", "x-balanced-host:
        balanced-api-05\r\n", "x-balanced-marketplace: TEST-MP4pdETrZYO1CKZBA29bC1QJ\r\n",
      "x-balanced-merchant: TEST-MR4oMv3Sk7Oj9Ye1sjtY6aEx\r\n", "x-balanced-revision:
        1.1\r\n", "x-balanced-software-build: 30239903dd6325c971feed2e08cc3a0c50800884\r\n",
      "X-Midlr-Version: 2\r\n", "x-newrelic-app-data: PxQFWFNXCQYTVVhWAwQDVUYdFhE1AwE2QgNWEVlbQFtcCxYxSBVbDQoZVA4IF0pcXAgEEBhSVhQAQhhQEAMCFlVAFEIIFBQCHVMNUQhZClVcBgNTUFMKBgRIQVEACRtGRlAFBlQCAlsHAFxWWVkMAlZHFUFXAF8RAWs=\r\n",
>>>>>>> 063d2d26
      "Content-Length: 1216\r\n", "Connection: keep-alive\r\n"]
    status: {code: 201, message: CREATED}
- request: !!python/object:vcr.request.Request
    body: '{"routing_number": "121042882", "account_number": "112233a", "name": "Homer
      Jay"}'
    headers: !!python/object/apply:__builtin__.frozenset
<<<<<<< HEAD
    - - !!python/tuple [User-Agent, !!python/unicode balanced-python/1.0.1beta3]
=======
    - - !!python/tuple [Authorization, !!python/unicode Basic YWstdGVzdC1pVDZmZThIQjV0a2NCRWFjU1dpaUtEeDVmZFF0dmhvMjpOb25l]
      - !!python/tuple [User-Agent, !!python/unicode balanced-python/1.0.1beta2]
>>>>>>> 063d2d26
      - !!python/tuple [Content-Type, !!python/unicode application/json]
      - !!python/tuple [Accept-Encoding, 'gzip, deflate, compress']
      - !!python/tuple [Authorization, !!python/unicode Basic YWstdGVzdC0xaklHUE1vNUt2NU92ZjJqenhtVXBFclpFVFBsVXJuaUo6Tm9uZQ==]
      - !!python/tuple [accept, !!python/unicode application/vnd.api+json;revision=1.1]
      - !!python/tuple [Content-Length, !!python/unicode 81]
    host: api.balancedpayments.com
    method: POST
    path: /bank_accounts
    port: 443
    protocol: https
  response:
    body: {string: "{\n  \"bank_accounts\": [\n    {\n      \"routing_number\": \"121042882\",\n
        \     \"bank_name\": \"WELLS FARGO BANK NA\",\n      \"account_type\": \"checking\",\n
        \     \"name\": \"Homer Jay\",\n      \"links\": {\n        \"customer\":
        null,\n        \"bank_account_verification\": null\n      },\n      \"can_credit\":
<<<<<<< HEAD
        true,\n      \"created_at\": \"2014-02-22T04:40:24.656512Z\",\n      \"fingerprint\":
        \"dac6514d9dd3a1cd7ac925d5749e0308c2c65fa27c506aefb0c9b21611ff9969\",\n      \"updated_at\":
        \"2014-02-22T04:40:24.656514Z\",\n      \"href\": \"/bank_accounts/BA3t2PkgIn0Gbj0ZdbSl9tno\",\n
        \     \"meta\": {},\n      \"account_number\": \"xxx233a\",\n      \"address\":
        {\n        \"city\": null,\n        \"line2\": null,\n        \"line1\": null,\n
        \       \"state\": null,\n        \"postal_code\": null,\n        \"country_code\":
        null\n      },\n      \"can_debit\": false,\n      \"id\": \"BA3t2PkgIn0Gbj0ZdbSl9tno\"\n
=======
        true,\n      \"created_at\": \"2014-03-03T22:18:16.571445Z\",\n      \"fingerprint\":
        \"dac6514d9dd3a1cd7ac925d5749e0308c2c65fa27c506aefb0c9b21611ff9969\",\n      \"updated_at\":
        \"2014-03-03T22:18:16.571447Z\",\n      \"href\": \"/bank_accounts/BA5AZX4yCioYOjbHefYPtrRg\",\n
        \     \"meta\": {},\n      \"account_number\": \"xxx233a\",\n      \"address\":
        {\n        \"city\": null,\n        \"line2\": null,\n        \"line1\": null,\n
        \       \"state\": null,\n        \"postal_code\": null,\n        \"country_code\":
        null\n      },\n      \"can_debit\": false,\n      \"id\": \"BA5AZX4yCioYOjbHefYPtrRg\"\n
>>>>>>> 063d2d26
        \   }\n  ],\n  \"links\": {\n    \"bank_accounts.credits\": \"/bank_accounts/{bank_accounts.id}/credits\",\n
        \   \"bank_accounts.bank_account_verifications\": \"/bank_accounts/{bank_accounts.id}/verifications\",\n
        \   \"bank_accounts.customer\": \"/customers/{bank_accounts.customer}\",\n
        \   \"bank_accounts.debits\": \"/bank_accounts/{bank_accounts.id}/debits\",\n
        \   \"bank_accounts.bank_account_verification\": \"/verifications/{bank_accounts.bank_account_verification}\"\n
        \ }\n}"}
    headers: ["access-control-allow-headers: Content-Type\r\n", "access-control-allow-methods:
        POST, OPTIONS\r\n", "access-control-allow-origin: *\r\n", "Content-Type: application/json\r\n",
<<<<<<< HEAD
      "Date: Sat, 22 Feb 2014 04:40:24 GMT\r\n", "Server: ngx_openresty/1.2.6.3\r\n",
      "X-Balanced-Guru: OHM71b8c8349b7b11e38f3a02a1fe53e539\r\n", "x-balanced-host:
        balanced-api-04\r\n", "x-balanced-marketplace: TEST-MP7zVkkuMsGEYQ7c2xl58Qqe\r\n",
      "x-balanced-merchant: TEST-MR7dsEuTLyOFVcn7X5mhyEC6\r\n", "x-balanced-revision:
        1.1\r\n", "x-balanced-software-build: f760e54ed83b2df2c9ef3a8dc3b60c5a70831d3f\r\n",
      "X-Midlr-Version: 2\r\n", "x-newrelic-app-data: PxQFWFNXCQYTVVhWAwQDVUYdFhE1AwE2QgNWEVlbQFtcCxYxSBVbDQoZVA4IF0pcXAgEEBhTVggPbldQAQkWDEQRFgFKXVVGVkcVQQFNE1JKAQVVUFMIAwdSV1UCBQZTSBEHC1pKQ0BVVwFVAAABCwYGDVcAB1IBRhoXBwcPS1Zt\r\n",
=======
      "Date: Mon, 03 Mar 2014 22:18:16 GMT\r\n", "Server: ngx_openresty/1.2.6.3\r\n",
      "X-Balanced-Guru: OHMb7a0ec34a32111e3a3ac02a1fe52a36c\r\n", "x-balanced-host:
        balanced-api-05\r\n", "x-balanced-marketplace: TEST-MP4pdETrZYO1CKZBA29bC1QJ\r\n",
      "x-balanced-merchant: TEST-MR4oMv3Sk7Oj9Ye1sjtY6aEx\r\n", "x-balanced-revision:
        1.1\r\n", "x-balanced-software-build: 30239903dd6325c971feed2e08cc3a0c50800884\r\n",
      "X-Midlr-Version: 2\r\n", "x-newrelic-app-data: PxQFWFNXCQYTVVhWAwQDVUYdFhE1AwE2QgNWEVlbQFtcCxYxSBVbDQoZVA4IF0pcXAgEEBhTVggPbldQAQkWDEQRFgFKXVVGVkcVQQFNE1JKAwVYV1YBAwZdUVQGAwBfVx0WAlpeT0ISAV0BCg0ECgFQCVQJA1UGXRQbQQACVEBVOQ==\r\n",
>>>>>>> 063d2d26
      "Content-Length: 1281\r\n", "Connection: keep-alive\r\n"]
    status: {code: 201, message: CREATED}
- request: !!python/object:vcr.request.Request
    body: null
    headers: !!python/object/apply:__builtin__.frozenset
    - - !!python/tuple [content-type, !!python/unicode application/json;revision=1.1]
      - !!python/tuple [Accept-Encoding, 'gzip, deflate, compress']
      - !!python/tuple [accept, !!python/unicode application/vnd.api+json;revision=1.1]
      - !!python/tuple [Authorization, !!python/unicode Basic YWstdGVzdC1pVDZmZThIQjV0a2NCRWFjU1dpaUtEeDVmZFF0dmhvMjpOb25l]
      - !!python/tuple [User-Agent, !!python/unicode balanced-python/1.0.1beta2]
    host: api.balancedpayments.com
    method: GET
    path: /bank_accounts/BA5AZX4yCioYOjbHefYPtrRg
    port: 443
    protocol: https
  response:
    body:
      string: !!binary |
        H4sIAAAAAAAAA5VTXW+bMBR9769APLcBm6+QNzptq7aqnbpJW1tVyNim9UJMZMwUFPHfa1OogaRS
        JiEe7jlczj3n3v2ZZdkZ4usUYVzWXFb2ynpURcvad28Fi7KWjD+nvN5kVCjcBhC4PlwuoX0+kLoe
        HG2oxn9/vr7+aX1J7r7eWpfJzXfrJjHM/kepbLYdGb9QvFb9DWNoc1VuqLC+ocZABeNrLXEQp+Th
        upKaqKq8LopB0Wyu9B8VLGcYSVbyntprb9+HwIinWFDCpGJIUVODCIokJSnSiA1d4F+4nnp+QbgC
        yxUIF0EEfD94MFJzNRMVW8F49w1BOAyAT2JCPAQwiRCOYUCCyI+p67lLDBWeIxjhwA0RzTMXxxkE
        IQB5HsdhbBrXW3KKlmik5UXQXItwJlE7l0mQPPzxm0+svL/9m13R/P6HFHejKDZUIm238WiIz2zD
        breDnodGCRMiaDWPicnmMCKVJ4XHy+CwXEk1+GF5WyqgSHFJjoDdVotmjB7NndCsiz1HRWVyZ0Tb
        9qFPXadWvZ/0ptjT7Zze1eJtsbQr8xj2k1QWjLTOQH5bwFmnMX2y1yc2H59C1cc2F2uOynaGC6uc
        mdIBaI836Sw9UVPP/b95Oy8n08wVfmhVa6vA2rP2FdBg6KQBBQAA
    headers: ["Content-Encoding: gzip\r\n", "Content-Type: application/json\r\n",
      "Date: Mon, 03 Mar 2014 22:18:17 GMT\r\n", "Server: ngx_openresty/1.2.6.3\r\n",
      "X-Balanced-Guru: OHMbeeae756a32111e389560253b57d0ca2\r\n", "X-Balanced-Host:
        bapi-test-e-10-3-105-236\r\n", "X-Balanced-Marketplace: TEST-MP4pdETrZYO1CKZBA29bC1QJ\r\n",
      "X-Balanced-Merchant: TEST-MR4oMv3Sk7Oj9Ye1sjtY6aEx\r\n", "X-Balanced-Revision:
        1.1\r\n", "X-Balanced-Software-Build: 1.0.66\r\n", "Content-Length: 495\r\n",
      "Connection: keep-alive\r\n"]
    status: {code: 200, message: OK}
- request: !!python/object:vcr.request.Request
    body: '{"routing_number": "121042882", "bank_name": "WELLS FARGO BANK NA", "account_type":
      "checking", "name": "Homer Jay", "links": {"customer": "/customers/CU5y5V2XrjT441urCVDc7CX6"},
      "can_credit": true, "created_at": "2014-03-03T22:18:16.571445Z", "address":
      {"city": null, "line2": null, "line1": null, "state": null, "postal_code": null,
      "country_code": null}, "updated_at": "2014-03-03T22:18:16.571447Z", "meta":
      {}, "account_number": "xxx233a", "fingerprint": "dac6514d9dd3a1cd7ac925d5749e0308c2c65fa27c506aefb0c9b21611ff9969",
      "can_debit": false, "id": "BA5AZX4yCioYOjbHefYPtrRg"}'
    headers: !!python/object/apply:__builtin__.frozenset
    - - !!python/tuple [Content-Length, !!python/unicode 581]
      - !!python/tuple [Authorization, !!python/unicode Basic YWstdGVzdC1pVDZmZThIQjV0a2NCRWFjU1dpaUtEeDVmZFF0dmhvMjpOb25l]
      - !!python/tuple [User-Agent, !!python/unicode balanced-python/1.0.1beta2]
      - !!python/tuple [Content-Type, !!python/unicode application/json]
      - !!python/tuple [Accept-Encoding, 'gzip, deflate, compress']
      - !!python/tuple [accept, !!python/unicode application/vnd.api+json;revision=1.1]
    host: api.balancedpayments.com
    method: PUT
    path: /bank_accounts/BA5AZX4yCioYOjbHefYPtrRg
    port: 443
    protocol: https
  response:
    body:
      string: !!binary |
        H4sIAAAAAAAAA5VTW2+bMBh9769APG8BG3PLG80u1Va1U9d1aacJGdusbghExlRBEf99NoVyaTp1
        EuLB5+NwLp8PJ4ZhJjjfxJiQosplaS6NX+rQMA7tW8GiqCTP/8R5tU2YULgJILARDAJovuuHWo4c
        b5nGf348P/9ufIquPl8ap9HFV+MiGia7H8Wy3rXD5J6RjeIfJnqas2LLhPEF1wOU8XyjJfbilDxS
        lVIPaq7VD7d2b+BaPFwjBCqxuvlA/NXaeyaYuY0fmeApJ1jyIlcEeZVlnaPm2RrBeUwEo1yqCSkq
        NiCCYclojDViQhug97ajnmsIlyBYAm/h+gAh924wkCqnTOwEz9tvKCaeCxANKXUwINTHJIQudX0U
        MtuxAwIVnmLoE9f2MEsTm4QJBB4AaRqGXjgQVzv6Ty3BAtg+8sda7gVLtQhrsgDWaeRGd2tUr3hx
        e/mQnLH09psUV6OCtkxiXcKQUV/qsCP7/R46Dh71Tqlg5bw8Lusu9z5VVZFqmcHjx+DlcSmV8ZfH
        u0IBWUwKegRsd13UY/Ro75Qlbe0pzsqhd051bK/m1DI16v1be9JuRjs7vW2Lp8XSqcxrOExaWXDa
        WP3wU1QzpvH4ZK/fSD6+CmVX21zs6KpZ/b0rrZnSHmiOk7SRvlFTN/t/ftssJ27mCl+NqjFVYc1J
        8xeARR2uFwUAAA==
    headers: ["Content-Encoding: gzip\r\n", "Content-Type: application/json\r\n",
      "Date: Mon, 03 Mar 2014 22:18:18 GMT\r\n", "Server: ngx_openresty/1.2.6.3\r\n",
      "X-Balanced-Guru: OHMbf5e162ca32111e3887b0253b57d0ca2\r\n", "X-Balanced-Host:
        bapi-test-e-10-3-104-224\r\n", "X-Balanced-Marketplace: TEST-MP4pdETrZYO1CKZBA29bC1QJ\r\n",
      "X-Balanced-Merchant: TEST-MR4oMv3Sk7Oj9Ye1sjtY6aEx\r\n", "X-Balanced-Revision:
        1.1\r\n", "X-Balanced-Software-Build: 1.0.66\r\n", "Content-Length: 523\r\n",
      "Connection: keep-alive\r\n"]
    status: {code: 200, message: OK}
- request: !!python/object:vcr.request.Request
    body: null
    headers: !!python/object/apply:__builtin__.frozenset
    - - !!python/tuple [content-type, !!python/unicode application/json;revision=1.1]
      - !!python/tuple [Accept-Encoding, 'gzip, deflate, compress']
      - !!python/tuple [accept, !!python/unicode application/vnd.api+json;revision=1.1]
      - !!python/tuple [Authorization, !!python/unicode Basic YWstdGVzdC1pVDZmZThIQjV0a2NCRWFjU1dpaUtEeDVmZFF0dmhvMjpOb25l]
      - !!python/tuple [User-Agent, !!python/unicode balanced-python/1.0.1beta2]
    host: api.balancedpayments.com
    method: GET
    path: /customers/CU5y5V2XrjT441urCVDc7CX6
    port: 443
    protocol: https
  response:
    body:
      string: !!binary |
        H4sIAAAAAAAAA41U226jMBB971cgnrchENImec1+QreqWlVoYrvCLdiRL6tGEf/ecQLEwbRUQjzM
        nDmeOXPs400UxcRqI2umdLyJXjAQRcfTH1MCaoZRYavqTxeruPhw0A6EMC2tIkMgxinThgswXIqW
        pSVpeja7p2AYLcAgIs7maX47X+D3kGWbdLVJ81m6XM8X+XPclxDFfixZzNbrdL6690qo3BW1FKYc
        DsOpO3b7b3lYPmZP6v0hz1Orto9/yf326e5y5r6UYjhgXCr25sqTXsFkmgmFJiUIU2gDxjohYyFv
        azCkvBxXMwNO4otOboIDAzUcAChVTA/2Qbg5DIC4DVwcy8bDaRh27Q0nRpK9xERVEElHkkRaYdTB
        zwYL31mNfWhdjHlLa1FUoE0+HJPVwKsgyK9s1eBZr84lblLPoheDz3qjxgmqdnKtTo79+tp80y7C
        KySgaFHKip4W5i3cK+a0STzc2a8exw7ERwHkJNIEzTU0YKJsx6coWsxIrX8nv9HBu7gjYrBPw5RA
        F/xumBAeNOVkm5DkDAkqjQKhgbgnZoLgChnw4FW2YqqHDjRS/R/fT6gmWlCsgwUMUtHzC/yDuVpM
        UIsPIp30QwfC+9HcNF8LluhF+QUAAA==
    headers: ["Content-Encoding: gzip\r\n", "Content-Type: application/json\r\n",
      "Date: Mon, 03 Mar 2014 22:18:48 GMT\r\n", "Server: ngx_openresty/1.2.6.3\r\n",
      "X-Balanced-Guru: OHMd1338ce2a32111e3b0cf0253b57d0ca2\r\n", "X-Balanced-Host:
        bapi-test-e-10-3-105-236\r\n", "X-Balanced-Marketplace: TEST-MP4pdETrZYO1CKZBA29bC1QJ\r\n",
      "X-Balanced-Merchant: TEST-MR4oMv3Sk7Oj9Ye1sjtY6aEx\r\n", "X-Balanced-Revision:
        1.1\r\n", "X-Balanced-Software-Build: 1.0.66\r\n", "Content-Length: 478\r\n",
      "Connection: keep-alive\r\n"]
    status: {code: 200, message: OK}
- request: !!python/object:vcr.request.Request
    body: null
    headers: !!python/object/apply:__builtin__.frozenset
    - - !!python/tuple [content-type, !!python/unicode application/json;revision=1.1]
      - !!python/tuple [Accept-Encoding, 'gzip, deflate, compress']
      - !!python/tuple [accept, !!python/unicode application/vnd.api+json;revision=1.1]
      - !!python/tuple [Authorization, !!python/unicode Basic YWstdGVzdC1pVDZmZThIQjV0a2NCRWFjU1dpaUtEeDVmZFF0dmhvMjpOb25l]
      - !!python/tuple [User-Agent, !!python/unicode balanced-python/1.0.1beta2]
    host: api.balancedpayments.com
    method: GET
    path: /customers/CU5y5V2XrjT441urCVDc7CX6/bank_accounts?is_valid=True&limit=10&offset=0
    port: 443
    protocol: https
  response:
    body:
      string: !!binary |
        H4sIAAAAAAAAA7VUXW+bMBR9769APPRpC9jhI0SKpjT7qLaqnbqsSztNyNhmdUsgMiYKivLfZzsQ
        IA1TXyohJO65vj73nMvdnhmGGaH0OUQYZ0UqcnNs/JZBw9jqt4R5VgiW/g3TYhlRLnETQGA7cDSC
        5rs6SddI0ZIq/Nenq6sfxufp7Zcb42J6/c24njaZ1UWhKFc6GT9S/CzrNxl1mctsSbnxFZUNlLD0
        WVGsyUl6uMiFSlS1Zj/d0r2DC/40dxxQ8NndR+zPFt6hwFG34ZpyFjOMBMtSWSAtkqTqaHdoDaM0
        xJwSJmSG4AVtEE6RoCRECjGhDZz39lA+cwjHYDQG3sD1geO4D00DseyU8hVnqT5DEPZc4JCAkCEC
        mPgIB9Alru8E1B7aIwwlHiPoY9f2EI0jGwcRBB4AcRwEXtAULlbkv1xGA2D7jt/m8shprEhYnQGw
        Lqbu9GHhlDOW3d88RZc0vv8u+G3LoCUVSJnQaFSb2szIZrOBwyFq+U4Ip/mxeUyUle61qtIi6TKF
        p8PgZTgXsvGX4VUmgSTEGTkB6lnnZRs96TuhkbY9Rkne+M6Ikq1XJ11pJ99/VE9mrZYOmwnKtfNW
        Pbe51Te1XV8+sDxco4SRyVzO4HnClkxMgH2exXFOxcSulDZTulEXqFHeS2oefH6rKzUXeSewqxv3
        nGSkDqw4XbOsUO63iIlMOqTOVcdixt9KHCm+nlY1W60N0t19A223Inn8T2w7v8iAkZ1V5VbUu3j7
        q7NjXlm7vZby2tjuFe2115qlI6J11q6niF5rryS134E9dHo71mJ2+rGOOPYe3ZnKtbPdP2wwbGWl
        BgAA
    headers: ["Content-Encoding: gzip\r\n", "Content-Type: application/json\r\n",
      "Date: Mon, 03 Mar 2014 22:18:48 GMT\r\n", "Server: ngx_openresty/1.2.6.3\r\n",
      "X-Balanced-Guru: OHMbd207440a32111e389630618fa122124\r\n", "X-Balanced-Host:
        bapi-test-e-10-3-105-236\r\n", "X-Balanced-Marketplace: TEST-MP4pdETrZYO1CKZBA29bC1QJ\r\n",
      "X-Balanced-Merchant: TEST-MR4oMv3Sk7Oj9Ye1sjtY6aEx\r\n", "X-Balanced-Revision:
        1.1\r\n", "X-Balanced-Software-Build: 1.0.66\r\n", "Content-Length: 630\r\n",
      "Connection: keep-alive\r\n"]
    status: {code: 200, message: OK}
- request: !!python/object:vcr.request.Request
    body: null
    headers: !!python/object/apply:__builtin__.frozenset
    - - !!python/tuple [content-type, !!python/unicode application/json;revision=1.1]
      - !!python/tuple [Accept-Encoding, 'gzip, deflate, compress']
      - !!python/tuple [accept, !!python/unicode application/vnd.api+json;revision=1.1]
      - !!python/tuple [Authorization, !!python/unicode Basic YWstdGVzdC1pVDZmZThIQjV0a2NCRWFjU1dpaUtEeDVmZFF0dmhvMjpOb25l]
      - !!python/tuple [User-Agent, !!python/unicode balanced-python/1.0.1beta2]
    host: api.balancedpayments.com
    method: GET
    path: /customers/CU5y5V2XrjT441urCVDc7CX6/bank_accounts?is_valid=True&limit=10&offset=0
    port: 443
    protocol: https
  response:
    body:
      string: !!binary |
        H4sIAAAAAAAAA7VUXW+bMBR9769APPRpC9jhI0SKpjT7qLaqnbqsSztNyNhmdUsgMiYKivLfZzsQ
        IA1TXyohJO65vj73nMvdnhmGGaH0OUQYZ0UqcnNs/JZBw9jqt4R5VgiW/g3TYhlRLnETQGA7cDSC
        5rs6SddI0ZIq/Nenq6sfxufp7Zcb42J6/c24njaZ1UWhKFc6GT9S/CzrNxl1mctsSbnxFZUNlLD0
        WVGsyUl6uMiFSlS1Zj/d0r2DC/40dxxQ8NndR+zPFt6hwFG34ZpyFjOMBMtSWSAtkqTqaHdoDaM0
        xJwSJmSG4AVtEE6RoCRECjGhDZz39lA+cwjHYDQG3sD1geO4D00DseyU8hVnqT5DEPZc4JCAkCEC
        mPgIB9Alru8E1B7aIwwlHiPoY9f2EI0jGwcRBB4AcRwEXtAULlbkv1xGA2D7jt/m8shprEhYnQGw
        Lqbu9GHhlDOW3d88RZc0vv8u+G3LoCUVSJnQaFSb2szIZrOBwyFq+U4Ip/mxeUyUle61qtIi6TKF
        p8PgZTgXsvGX4VUmgSTEGTkB6lnnZRs96TuhkbY9Rkne+M6Ikq1XJ11pJ99/VE9mrZYOmwnKtfNW
        Pbe51Te1XV8+sDxco4SRyVzO4HnClkxMgH2exXFOxcSulDZTulEXqFHeS2oefH6rKzUXeSewqxv3
        nGSkDqw4XbOsUO63iIlMOqTOVcdixt9KHCm+nlY1W60N0t19A223Inn8T2w7v8iAkZ1V5VbUu3j7
        q7NjXlm7vZby2tjuFe2115qlI6J11q6niF5rryS134E9dHo71mJ2+rGOOPYe3ZnKtbPdP2wwbGWl
        BgAA
    headers: ["Content-Encoding: gzip\r\n", "Content-Type: application/json\r\n",
      "Date: Mon, 03 Mar 2014 22:18:49 GMT\r\n", "Server: ngx_openresty/1.2.6.3\r\n",
      "X-Balanced-Guru: OHMd1ee3754a32111e3b0cf0253b57d0ca2\r\n", "X-Balanced-Host:
        bapi-test-e-10-3-104-224\r\n", "X-Balanced-Marketplace: TEST-MP4pdETrZYO1CKZBA29bC1QJ\r\n",
      "X-Balanced-Merchant: TEST-MR4oMv3Sk7Oj9Ye1sjtY6aEx\r\n", "X-Balanced-Revision:
        1.1\r\n", "X-Balanced-Software-Build: 1.0.66\r\n", "Content-Length: 630\r\n",
      "Connection: keep-alive\r\n"]
    status: {code: 200, message: OK}<|MERGE_RESOLUTION|>--- conflicted
+++ resolved
@@ -1,12 +1,12 @@
 - request: !!python/object:vcr.request.Request
     body: '{}'
     headers: !!python/object/apply:__builtin__.frozenset
-    - - !!python/tuple [User-Agent, !!python/unicode balanced-python/1.0.1beta3]
-      - !!python/tuple [Content-Length, !!python/unicode 2]
-      - !!python/tuple [Content-Type, !!python/unicode application/json]
-      - !!python/tuple [Accept-Encoding, 'gzip, deflate, compress']
-      - !!python/tuple [accept, !!python/unicode application/vnd.api+json;revision=1.1]
-      - !!python/tuple [Authorization, !!python/unicode Basic YWstdGVzdC0yMXZpNG96bXhZNFJQaDVBM085Y3F2cDdBVmNGU0tHVFA6Tm9uZQ==]
+    - - !!python/tuple [Content-Length, !!python/unicode 2]
+      - !!python/tuple [User-Agent, !!python/unicode balanced-python/1.0.1beta2]
+      - !!python/tuple [Authorization, !!python/unicode Basic OTBiYjM2NDhjYTBhMTFlMWE5NzcwMjZiYTdlMjM5YTk6Tm9uZQ==]
+      - !!python/tuple [Content-Type, !!python/unicode application/json]
+      - !!python/tuple [Accept-Encoding, 'gzip, deflate, compress']
+      - !!python/tuple [accept, !!python/unicode application/vnd.api+json;revision=1.1]
     host: api.balancedpayments.com
     method: POST
     path: /api_keys
@@ -14,18 +14,6 @@
     protocol: https
   response:
     body: {string: "{\n  \"links\": {},\n  \"api_keys\": [\n    {\n      \"links\":
-<<<<<<< HEAD
-        {},\n      \"created_at\": \"2014-02-22T04:40:17.929688Z\",\n      \"secret\":
-        \"ak-test-1jIGPMo5Kv5Ovf2jzxmUpErZETPlUrniJ\",\n      \"href\": \"/api_keys/AK3lu7Zbez4kBu6ohtFIIZsu\",\n
-        \     \"meta\": {},\n      \"id\": \"AK3lu7Zbez4kBu6ohtFIIZsu\"\n    }\n  ]\n}"}
-    headers: ["Content-Type: application/json\r\n", "Date: Sat, 22 Feb 2014 04:40:18
-        GMT\r\n", "Server: ngx_openresty/1.2.6.3\r\n", "X-Balanced-Guru: OHM6ded31869b7b11e3992602a1fe52a36c\r\n",
-      "x-balanced-host: balanced-api-05\r\n", "x-balanced-marketplace: TEST-MP7zVkkuMsGEYQ7c2xl58Qqe\r\n",
-      "x-balanced-merchant: TEST-MR7dsEuTLyOFVcn7X5mhyEC6\r\n", "x-balanced-revision:
-        1.1\r\n", "x-balanced-software-build: f760e54ed83b2df2c9ef3a8dc3b60c5a70831d3f\r\n",
-      "X-Midlr-Version: 2\r\n", "x-newrelic-app-data: PxQFWFNXCQYTVVhWAwQDVUYdFhE1AwE2QgNWEVlbQFtcCxYxSBVbDQoZVA4IF0pcXAgEEBhQRw87WlNKEUgAEFUDTAcaFBQCH0UJTwBUBFFSAAdSUVAOCwdTVVYGHRdUSBEUAlRfAFMCUl1TCA8GUwtWXEMdQVUDCEVSPA==\r\n",
-      "Content-Length: 290\r\n", "Connection: keep-alive\r\n"]
-=======
         {},\n      \"created_at\": \"2014-03-03T22:17:57.949721Z\",\n      \"secret\":
         \"ak-test-iT6fe8HB5tkcBEacSWiiKDx5fdQtvho2\",\n      \"href\": \"/api_keys/AK5g3pAI23SrdFUJQAnNk9Rs\",\n
         \     \"meta\": {},\n      \"id\": \"AK5g3pAI23SrdFUJQAnNk9Rs\"\n    }\n  ]\n}"}
@@ -36,54 +24,21 @@
         1.1\r\n", "x-balanced-software-build: 30239903dd6325c971feed2e08cc3a0c50800884\r\n",
       "X-Midlr-Version: 2\r\n", "x-newrelic-app-data: PxQFWFNXCQYTVVhWAwQDVUYdFhE1AwE2QgNWEVlbQFtcCxYxSBVbDQoZVA4IF0pcXAgEEBhQRw87WlNKEUgAEFUDTAcaFBQCH0UKTwNXBVVWBgdUUFYLAAhVUlcbEQVKRBNSVwACVgEEBAFWXVkCBFBXG00RB1IOF1Nq\r\n",
       "Content-Length: 289\r\n", "Connection: keep-alive\r\n"]
->>>>>>> 063d2d26
-    status: {code: 201, message: CREATED}
-- request: !!python/object:vcr.request.Request
-    body: null
-    headers: !!python/object/apply:__builtin__.frozenset
-    - - !!python/tuple [content-type, !!python/unicode application/json;revision=1.1]
-      - !!python/tuple [Accept-Encoding, 'gzip, deflate, compress']
-      - !!python/tuple [Authorization, !!python/unicode Basic YWstdGVzdC0xaklHUE1vNUt2NU92ZjJqenhtVXBFclpFVFBsVXJuaUo6Tm9uZQ==]
-      - !!python/tuple [accept, !!python/unicode application/vnd.api+json;revision=1.1]
-<<<<<<< HEAD
-      - !!python/tuple [User-Agent, !!python/unicode balanced-python/1.0.1beta3]
-=======
-      - !!python/tuple [Authorization, !!python/unicode Basic YWstdGVzdC1pVDZmZThIQjV0a2NCRWFjU1dpaUtEeDVmZFF0dmhvMjpOb25l]
-      - !!python/tuple [User-Agent, !!python/unicode balanced-python/1.0.1beta2]
->>>>>>> 063d2d26
+    status: {code: 201, message: CREATED}
+- request: !!python/object:vcr.request.Request
+    body: null
+    headers: !!python/object/apply:__builtin__.frozenset
+    - - !!python/tuple [content-type, !!python/unicode application/json;revision=1.1]
+      - !!python/tuple [Accept-Encoding, 'gzip, deflate, compress']
+      - !!python/tuple [accept, !!python/unicode application/vnd.api+json;revision=1.1]
+      - !!python/tuple [Authorization, !!python/unicode Basic YWstdGVzdC1pVDZmZThIQjV0a2NCRWFjU1dpaUtEeDVmZFF0dmhvMjpOb25l]
+      - !!python/tuple [User-Agent, !!python/unicode balanced-python/1.0.1beta2]
     host: api.balancedpayments.com
     method: GET
     path: /marketplaces?limit=25&offset=0
     port: 443
     protocol: https
   response:
-<<<<<<< HEAD
-    body: {string: "{\n  \"meta\": {\n    \"last\": \"/marketplaces?limit=25&offset=0\",\n
-        \   \"next\": null,\n    \"href\": \"/marketplaces?limit=25&offset=0\",\n
-        \   \"limit\": 25,\n    \"offset\": 0,\n    \"previous\": null,\n    \"total\":
-        1,\n    \"first\": \"/marketplaces?limit=25&offset=0\"\n  },\n  \"marketplaces\":
-        [\n    {\n      \"in_escrow\": 43753,\n      \"domain_url\": \"example.com\",\n
-        \     \"name\": \"Test Marketplace\",\n      \"links\": {\n        \"owner_customer\":
-        \"CU7zXmxLOeFa1wHCrrPTxCJk\"\n      },\n      \"href\": \"/marketplaces/TEST-MP7zVkkuMsGEYQ7c2xl58Qqe\",\n
-        \     \"created_at\": \"2014-02-21T21:49:00.457357Z\",\n      \"support_email_address\":
-        \"support@example.com\",\n      \"updated_at\": \"2014-02-21T21:49:01.093302Z\",\n
-        \     \"support_phone_number\": \"+16505551234\",\n      \"production\": false,\n
-        \     \"meta\": {},\n      \"unsettled_fees\": 0,\n      \"id\": \"TEST-MP7zVkkuMsGEYQ7c2xl58Qqe\"\n
-        \   }\n  ],\n  \"links\": {\n    \"marketplaces.debits\": \"/debits\",\n    \"marketplaces.reversals\":
-        \"/reversals\",\n    \"marketplaces.customers\": \"/customers\",\n    \"marketplaces.credits\":
-        \"/credits\",\n    \"marketplaces.cards\": \"/cards\",\n    \"marketplaces.card_holds\":
-        \"/card_holds\",\n    \"marketplaces.refunds\": \"/refunds\",\n    \"marketplaces.owner_customer\":
-        \"/customers/{marketplaces.owner_customer}\",\n    \"marketplaces.transactions\":
-        \"/transactions\",\n    \"marketplaces.bank_accounts\": \"/bank_accounts\",\n
-        \   \"marketplaces.callbacks\": \"/callbacks\",\n    \"marketplaces.events\":
-        \"/events\"\n  }\n}"}
-    headers: ["Content-Type: application/json\r\n", "Date: Sat, 22 Feb 2014 04:40:18
-        GMT\r\n", "Server: ngx_openresty/1.2.6.3\r\n", "X-Balanced-Guru: OHM6e2f06249b7b11e382e6026ba7cd33d0\r\n",
-      "X-Balanced-Host: balanced-api-02\r\n", "X-Balanced-Marketplace: TEST-MP7zVkkuMsGEYQ7c2xl58Qqe\r\n",
-      "X-Balanced-Merchant: TEST-MR7dsEuTLyOFVcn7X5mhyEC6\r\n", "X-Balanced-Revision:
-        1.1\r\n", "X-Balanced-Software-Build: f760e54ed83b2df2c9ef3a8dc3b60c5a70831d3f\r\n",
-      "Content-Length: 1408\r\n", "Connection: keep-alive\r\n"]
-=======
     body:
       string: !!binary |
         H4sIAAAAAAAAA5VU2W7TQBR971dEfuAFEi/YzSJVUKIICVQBrREiCFkT+5pYGc9Ys9CiKP/O9Xhc
@@ -103,22 +58,15 @@
       "X-Balanced-Merchant: TEST-MR4oMv3Sk7Oj9Ye1sjtY6aEx\r\n", "X-Balanced-Revision:
         1.1\r\n", "X-Balanced-Software-Build: 1.0.66\r\n", "Content-Length: 570\r\n",
       "Connection: keep-alive\r\n"]
->>>>>>> 063d2d26
     status: {code: 200, message: OK}
 - request: !!python/object:vcr.request.Request
     body: '{}'
     headers: !!python/object/apply:__builtin__.frozenset
-<<<<<<< HEAD
-    - - !!python/tuple [User-Agent, !!python/unicode balanced-python/1.0.1beta3]
-      - !!python/tuple [Content-Length, !!python/unicode 2]
-=======
     - - !!python/tuple [Content-Length, !!python/unicode 2]
       - !!python/tuple [Authorization, !!python/unicode Basic YWstdGVzdC1pVDZmZThIQjV0a2NCRWFjU1dpaUtEeDVmZFF0dmhvMjpOb25l]
       - !!python/tuple [User-Agent, !!python/unicode balanced-python/1.0.1beta2]
->>>>>>> 063d2d26
-      - !!python/tuple [Content-Type, !!python/unicode application/json]
-      - !!python/tuple [Accept-Encoding, 'gzip, deflate, compress']
-      - !!python/tuple [Authorization, !!python/unicode Basic YWstdGVzdC0xaklHUE1vNUt2NU92ZjJqenhtVXBFclpFVFBsVXJuaUo6Tm9uZQ==]
+      - !!python/tuple [Content-Type, !!python/unicode application/json]
+      - !!python/tuple [Accept-Encoding, 'gzip, deflate, compress']
       - !!python/tuple [accept, !!python/unicode application/vnd.api+json;revision=1.1]
     host: api.balancedpayments.com
     method: POST
@@ -128,15 +76,9 @@
   response:
     body: {string: "{\n  \"customers\": [\n    {\n      \"name\": null,\n      \"links\":
         {\n        \"source\": null,\n        \"destination\": null\n      },\n      \"updated_at\":
-<<<<<<< HEAD
-        \"2014-02-22T04:40:18.856314Z\",\n      \"created_at\": \"2014-02-22T04:40:18.570967Z\",\n
-        \     \"dob_month\": null,\n      \"id\": \"CU3mcmEzy2GYD1EBexDw1eVh\",\n
-        \     \"phone\": null,\n      \"href\": \"/customers/CU3mcmEzy2GYD1EBexDw1eVh\",\n
-=======
         \"2014-03-03T22:18:02.954584Z\",\n      \"created_at\": \"2014-03-03T22:18:02.618535Z\",\n
         \     \"dob_month\": null,\n      \"id\": \"CU5ljaq95BcEMEPayVieTVs6\",\n
         \     \"phone\": null,\n      \"href\": \"/customers/CU5ljaq95BcEMEPayVieTVs6\",\n
->>>>>>> 063d2d26
         \     \"merchant_status\": \"no-match\",\n      \"meta\": {},\n      \"dob_year\":
         null,\n      \"address\": {\n        \"city\": null,\n        \"line2\": null,\n
         \       \"line1\": null,\n        \"state\": null,\n        \"postal_code\":
@@ -152,21 +94,12 @@
         \   \"customers.refunds\": \"/customers/{customers.id}/refunds\",\n    \"customers.reversals\":
         \"/customers/{customers.id}/reversals\",\n    \"customers.orders\": \"/customers/{customers.id}/orders\",\n
         \   \"customers.credits\": \"/customers/{customers.id}/credits\"\n  }\n}"}
-<<<<<<< HEAD
-    headers: ["Content-Type: application/json\r\n", "Date: Sat, 22 Feb 2014 04:40:19
-        GMT\r\n", "Server: ngx_openresty/1.2.6.3\r\n", "X-Balanced-Guru: OHM6e43f1ba9b7b11e3a40502a1fe52a36c\r\n",
-      "x-balanced-host: balanced-api-06\r\n", "x-balanced-marketplace: TEST-MP7zVkkuMsGEYQ7c2xl58Qqe\r\n",
-      "x-balanced-merchant: TEST-MR7dsEuTLyOFVcn7X5mhyEC6\r\n", "x-balanced-revision:
-        1.1\r\n", "x-balanced-software-build: f760e54ed83b2df2c9ef3a8dc3b60c5a70831d3f\r\n",
-      "X-Midlr-Version: 2\r\n", "x-newrelic-app-data: PxQFWFNXCQYTVVhWAwQDVUYdFhE1AwE2QgNWEVlbQFtcCxYxSBVbDQoZVA4IF0pcXAgEEBhSQhUQXltWEBVNAUIHWRZdGhgSA0kZUR9XBlRSBgVQUlcKBwFXUlEbEQVKRBMDB1BVW1QBV1tQDAoDVFVdG00RB1IOF1Nq\r\n",
-=======
     headers: ["Content-Type: application/json\r\n", "Date: Mon, 03 Mar 2014 22:18:03
         GMT\r\n", "Server: ngx_openresty/1.2.6.3\r\n", "X-Balanced-Guru: OHMaf8cb94ca32111e3895402a1fe53e539\r\n",
       "x-balanced-host: balanced-api-05\r\n", "x-balanced-marketplace: TEST-MP4pdETrZYO1CKZBA29bC1QJ\r\n",
       "x-balanced-merchant: TEST-MR4oMv3Sk7Oj9Ye1sjtY6aEx\r\n", "x-balanced-revision:
         1.1\r\n", "x-balanced-software-build: 30239903dd6325c971feed2e08cc3a0c50800884\r\n",
       "X-Midlr-Version: 2\r\n", "x-newrelic-app-data: PxQFWFNXCQYTVVhWAwQDVUYdFhE1AwE2QgNWEVlbQFtcCxYxSBVbDQoZVA4IF0pcXAgEEBhSQhUQXltWEBVNAUIHWRZdGhgSA0kZUR9UBVVcDgBRUFQPCgRTWFsPHRdUSBEUVlsCB1UCWwFQWwEMBQoHD0MdQVUDCEVSPA==\r\n",
->>>>>>> 063d2d26
       "Content-Length: 1529\r\n", "Connection: keep-alive\r\n"]
     status: {code: 201, message: CREATED}
 - request: !!python/object:vcr.request.Request
@@ -175,15 +108,11 @@
       "address": {"state": "Confusion", "postal_code": "90210", "line1": "123 Main
       Street"}}'
     headers: !!python/object/apply:__builtin__.frozenset
-<<<<<<< HEAD
-    - - !!python/tuple [User-Agent, !!python/unicode balanced-python/1.0.1beta3]
-=======
     - - !!python/tuple [Authorization, !!python/unicode Basic YWstdGVzdC1pVDZmZThIQjV0a2NCRWFjU1dpaUtEeDVmZFF0dmhvMjpOb25l]
->>>>>>> 063d2d26
       - !!python/tuple [Content-Length, !!python/unicode 238]
-      - !!python/tuple [Content-Type, !!python/unicode application/json]
-      - !!python/tuple [Accept-Encoding, 'gzip, deflate, compress']
-      - !!python/tuple [Authorization, !!python/unicode Basic YWstdGVzdC0xaklHUE1vNUt2NU92ZjJqenhtVXBFclpFVFBsVXJuaUo6Tm9uZQ==]
+      - !!python/tuple [User-Agent, !!python/unicode balanced-python/1.0.1beta2]
+      - !!python/tuple [Content-Type, !!python/unicode application/json]
+      - !!python/tuple [Accept-Encoding, 'gzip, deflate, compress']
       - !!python/tuple [accept, !!python/unicode application/vnd.api+json;revision=1.1]
     host: api.balancedpayments.com
     method: POST
@@ -194,21 +123,12 @@
     body: {string: "{\n  \"cards\": [\n    {\n      \"cvv_match\": null,\n      \"links\":
         {\n        \"customer\": null\n      },\n      \"name\": null,\n      \"expiration_year\":
         2020,\n      \"avs_street_match\": \"yes\",\n      \"is_verified\": true,\n
-<<<<<<< HEAD
-        \     \"created_at\": \"2014-02-22T04:40:19.923145Z\",\n      \"cvv_result\":
-        null,\n      \"brand\": \"Visa\",\n      \"number\": \"xxxxxxxxxxxx1111\",\n
-        \     \"updated_at\": \"2014-02-22T04:40:19.923148Z\",\n      \"id\": \"CC3nINh76YLLRMcDDKVBaAMo\",\n
-        \     \"expiration_month\": 10,\n      \"cvv\": null,\n      \"meta\": {\n
-        \       \"region\": \"Confusion\",\n        \"city_town\": \"\",\n        \"address_2\":
-        \"Box 2\"\n      },\n      \"href\": \"/cards/CC3nINh76YLLRMcDDKVBaAMo\",\n
-=======
         \     \"created_at\": \"2014-03-03T22:18:04.520674Z\",\n      \"cvv_result\":
         null,\n      \"brand\": \"Visa\",\n      \"number\": \"xxxxxxxxxxxx1111\",\n
         \     \"updated_at\": \"2014-03-03T22:18:04.520677Z\",\n      \"id\": \"CC5nrbnQY1Tf11xGdhwkvjdI\",\n
         \     \"expiration_month\": 10,\n      \"cvv\": null,\n      \"meta\": {\n
         \       \"region\": \"Confusion\",\n        \"city_town\": \"\",\n        \"address_2\":
         \"Box 2\"\n      },\n      \"href\": \"/cards/CC5nrbnQY1Tf11xGdhwkvjdI\",\n
->>>>>>> 063d2d26
         \     \"address\": {\n        \"city\": \"Balo Alto\",\n        \"line2\":
         null,\n        \"line1\": \"123 Main Street\",\n        \"state\": null,\n
         \       \"postal_code\": \"90210\",\n        \"country_code\": null\n      },\n
@@ -219,36 +139,22 @@
         \   \"cards.debits\": \"/cards/{cards.id}/debits\"\n  }\n}"}
     headers: ["access-control-allow-headers: Content-Type\r\n", "access-control-allow-methods:
         POST, OPTIONS\r\n", "access-control-allow-origin: *\r\n", "Content-Type: application/json\r\n",
-<<<<<<< HEAD
-      "Date: Sat, 22 Feb 2014 04:40:20 GMT\r\n", "Server: ngx_openresty/1.2.6.3\r\n",
-      "X-Balanced-Guru: OHM6ec043829b7b11e3ac3202a1fe52a36c\r\n", "x-balanced-host:
-        balanced-api-01\r\n", "x-balanced-marketplace: TEST-MP7zVkkuMsGEYQ7c2xl58Qqe\r\n",
-      "x-balanced-merchant: TEST-MR7dsEuTLyOFVcn7X5mhyEC6\r\n", "x-balanced-revision:
-        1.1\r\n", "x-balanced-software-build: f760e54ed83b2df2c9ef3a8dc3b60c5a70831d3f\r\n",
-      "X-Midlr-Version: 2\r\n", "x-newrelic-app-data: PxQFWFNXCQYTVVhWAwQDVUYdFhE1AwE2QgNWEVlbQFtcCxYxSBVbDQoZVA4IF0pcXAgEEBhSVhQAQhhQEAMCFlVAFEIIFBQCHVIOWAdQB1tWAwRZUlYKAgVIQVEACRtGRgkHVlVeVVRUAV0DCQsMUVZHFUFXAF8RAWs=\r\n",
-=======
       "Date: Mon, 03 Mar 2014 22:18:04 GMT\r\n", "Server: ngx_openresty/1.2.6.3\r\n",
       "X-Balanced-Guru: OHMb0403508a32111e3a3ac02a1fe52a36c\r\n", "x-balanced-host:
         balanced-api-04\r\n", "x-balanced-marketplace: TEST-MP4pdETrZYO1CKZBA29bC1QJ\r\n",
       "x-balanced-merchant: TEST-MR4oMv3Sk7Oj9Ye1sjtY6aEx\r\n", "x-balanced-revision:
         1.1\r\n", "x-balanced-software-build: 30239903dd6325c971feed2e08cc3a0c50800884\r\n",
       "X-Midlr-Version: 2\r\n", "x-newrelic-app-data: PxQFWFNXCQYTVVhWAwQDVUYdFhE1AwE2QgNWEVlbQFtcCxYxSBVbDQoZVA4IF0pcXAgEEBhSVhQAQhhQEAMCFlVAFEIIFBQCHV0AUQlUAlJWBg9QVFoACwNIQVEACRtGRgYAA1FSAQABB11QWw4FCgpHFUFXAF8RAWs=\r\n",
->>>>>>> 063d2d26
       "Content-Length: 1216\r\n", "Connection: keep-alive\r\n"]
     status: {code: 201, message: CREATED}
 - request: !!python/object:vcr.request.Request
     body: '{"routing_number": "121042882", "account_number": "112233a", "name": "Homer
       Jay"}'
     headers: !!python/object/apply:__builtin__.frozenset
-<<<<<<< HEAD
-    - - !!python/tuple [User-Agent, !!python/unicode balanced-python/1.0.1beta3]
-=======
     - - !!python/tuple [Authorization, !!python/unicode Basic YWstdGVzdC1pVDZmZThIQjV0a2NCRWFjU1dpaUtEeDVmZFF0dmhvMjpOb25l]
       - !!python/tuple [User-Agent, !!python/unicode balanced-python/1.0.1beta2]
->>>>>>> 063d2d26
-      - !!python/tuple [Content-Type, !!python/unicode application/json]
-      - !!python/tuple [Accept-Encoding, 'gzip, deflate, compress']
-      - !!python/tuple [Authorization, !!python/unicode Basic YWstdGVzdC0xaklHUE1vNUt2NU92ZjJqenhtVXBFclpFVFBsVXJuaUo6Tm9uZQ==]
+      - !!python/tuple [Content-Type, !!python/unicode application/json]
+      - !!python/tuple [Accept-Encoding, 'gzip, deflate, compress']
       - !!python/tuple [accept, !!python/unicode application/vnd.api+json;revision=1.1]
       - !!python/tuple [Content-Length, !!python/unicode 81]
     host: api.balancedpayments.com
@@ -261,15 +167,6 @@
         \     \"bank_name\": \"WELLS FARGO BANK NA\",\n      \"account_type\": \"checking\",\n
         \     \"name\": \"Homer Jay\",\n      \"links\": {\n        \"customer\":
         null,\n        \"bank_account_verification\": null\n      },\n      \"can_credit\":
-<<<<<<< HEAD
-        true,\n      \"created_at\": \"2014-02-22T04:40:20.676122Z\",\n      \"fingerprint\":
-        \"dac6514d9dd3a1cd7ac925d5749e0308c2c65fa27c506aefb0c9b21611ff9969\",\n      \"updated_at\":
-        \"2014-02-22T04:40:20.676125Z\",\n      \"href\": \"/bank_accounts/BA3oyWleCIruasu2fsKh77Rs\",\n
-        \     \"meta\": {},\n      \"account_number\": \"xxx233a\",\n      \"address\":
-        {\n        \"city\": null,\n        \"line2\": null,\n        \"line1\": null,\n
-        \       \"state\": null,\n        \"postal_code\": null,\n        \"country_code\":
-        null\n      },\n      \"can_debit\": false,\n      \"id\": \"BA3oyWleCIruasu2fsKh77Rs\"\n
-=======
         true,\n      \"created_at\": \"2014-03-03T22:18:05.756104Z\",\n      \"fingerprint\":
         \"dac6514d9dd3a1cd7ac925d5749e0308c2c65fa27c506aefb0c9b21611ff9969\",\n      \"updated_at\":
         \"2014-03-03T22:18:05.756107Z\",\n      \"href\": \"/bank_accounts/BA5oPtADAhwGbJzkRGh3Pgxq\",\n
@@ -277,7 +174,6 @@
         {\n        \"city\": null,\n        \"line2\": null,\n        \"line1\": null,\n
         \       \"state\": null,\n        \"postal_code\": null,\n        \"country_code\":
         null\n      },\n      \"can_debit\": false,\n      \"id\": \"BA5oPtADAhwGbJzkRGh3Pgxq\"\n
->>>>>>> 063d2d26
         \   }\n  ],\n  \"links\": {\n    \"bank_accounts.credits\": \"/bank_accounts/{bank_accounts.id}/credits\",\n
         \   \"bank_accounts.bank_account_verifications\": \"/bank_accounts/{bank_accounts.id}/verifications\",\n
         \   \"bank_accounts.customer\": \"/customers/{bank_accounts.customer}\",\n
@@ -286,21 +182,12 @@
         \ }\n}"}
     headers: ["access-control-allow-headers: Content-Type\r\n", "access-control-allow-methods:
         POST, OPTIONS\r\n", "access-control-allow-origin: *\r\n", "Content-Type: application/json\r\n",
-<<<<<<< HEAD
-      "Date: Sat, 22 Feb 2014 04:40:20 GMT\r\n", "Server: ngx_openresty/1.2.6.3\r\n",
-      "X-Balanced-Guru: OHM6f4a15309b7b11e3836102a1fe53e539\r\n", "x-balanced-host:
-        balanced-api-04\r\n", "x-balanced-marketplace: TEST-MP7zVkkuMsGEYQ7c2xl58Qqe\r\n",
-      "x-balanced-merchant: TEST-MR7dsEuTLyOFVcn7X5mhyEC6\r\n", "x-balanced-revision:
-        1.1\r\n", "x-balanced-software-build: f760e54ed83b2df2c9ef3a8dc3b60c5a70831d3f\r\n",
-      "X-Midlr-Version: 2\r\n", "x-newrelic-app-data: PxQFWFNXCQYTVVhWAwQDVUYdFhE1AwE2QgNWEVlbQFtcCxYxSBVbDQoZVA4IF0pcXAgEEBhTVggPbldQAQkWDEQRFgFKXVVGVkcVQQFNE1JKAAVYUVAICgNdWVQCAAZUVx0WAlpeT0ISAQtWAV5WBwJcX1NQAAIDVxQbQQACVEBVOQ==\r\n",
-=======
       "Date: Mon, 03 Mar 2014 22:18:05 GMT\r\n", "Server: ngx_openresty/1.2.6.3\r\n",
       "X-Balanced-Guru: OHMb12e8186a32111e3b47802a1fe53e539\r\n", "x-balanced-host:
         balanced-api-02\r\n", "x-balanced-marketplace: TEST-MP4pdETrZYO1CKZBA29bC1QJ\r\n",
       "x-balanced-merchant: TEST-MR4oMv3Sk7Oj9Ye1sjtY6aEx\r\n", "x-balanced-revision:
         1.1\r\n", "x-balanced-software-build: 30239903dd6325c971feed2e08cc3a0c50800884\r\n",
       "X-Midlr-Version: 2\r\n", "x-newrelic-app-data: PxQFWFNXCQYTVVhWAwQDVUYdFhE1AwE2QgNWEVlbQFtcCxYxSBVbDQoZVA4IF0pcXAgEEBhTVggPbldQAQkWDEQRFgFKXVVGVkcVQQFNE1JKAwNSXlQNCgNWV1sEBQ9XUB0WAlpeT0ISUVkDCA8BAANWW1UEBQAAURQbQQACVEBVOQ==\r\n",
->>>>>>> 063d2d26
       "Content-Length: 1281\r\n", "Connection: keep-alive\r\n"]
     status: {code: 201, message: CREATED}
 - request: !!python/object:vcr.request.Request
@@ -308,52 +195,7 @@
     headers: !!python/object/apply:__builtin__.frozenset
     - - !!python/tuple [content-type, !!python/unicode application/json;revision=1.1]
       - !!python/tuple [Accept-Encoding, 'gzip, deflate, compress']
-      - !!python/tuple [Authorization, !!python/unicode Basic YWstdGVzdC0xaklHUE1vNUt2NU92ZjJqenhtVXBFclpFVFBsVXJuaUo6Tm9uZQ==]
-      - !!python/tuple [accept, !!python/unicode application/vnd.api+json;revision=1.1]
-<<<<<<< HEAD
-      - !!python/tuple [User-Agent, !!python/unicode balanced-python/1.0.1beta3]
-    host: api.balancedpayments.com
-    method: GET
-    path: /bank_accounts/BA3oyWleCIruasu2fsKh77Rs
-    port: 443
-    protocol: https
-  response:
-    body: {string: "{\n  \"bank_accounts\": [\n    {\n      \"routing_number\": \"121042882\",\n
-        \     \"bank_name\": \"WELLS FARGO BANK NA\",\n      \"account_type\": \"checking\",\n
-        \     \"name\": \"Homer Jay\",\n      \"links\": {\n        \"customer\":
-        null,\n        \"bank_account_verification\": null\n      },\n      \"can_credit\":
-        true,\n      \"created_at\": \"2014-02-22T04:40:20.676122Z\",\n      \"fingerprint\":
-        \"dac6514d9dd3a1cd7ac925d5749e0308c2c65fa27c506aefb0c9b21611ff9969\",\n      \"updated_at\":
-        \"2014-02-22T04:40:20.676125Z\",\n      \"href\": \"/bank_accounts/BA3oyWleCIruasu2fsKh77Rs\",\n
-        \     \"meta\": {},\n      \"account_number\": \"xxx233a\",\n      \"address\":
-        {\n        \"city\": null,\n        \"line2\": null,\n        \"line1\": null,\n
-        \       \"state\": null,\n        \"postal_code\": null,\n        \"country_code\":
-        null\n      },\n      \"can_debit\": false,\n      \"id\": \"BA3oyWleCIruasu2fsKh77Rs\"\n
-        \   }\n  ],\n  \"links\": {\n    \"bank_accounts.credits\": \"/bank_accounts/{bank_accounts.id}/credits\",\n
-        \   \"bank_accounts.bank_account_verifications\": \"/bank_accounts/{bank_accounts.id}/verifications\",\n
-        \   \"bank_accounts.customer\": \"/customers/{bank_accounts.customer}\",\n
-        \   \"bank_accounts.debits\": \"/bank_accounts/{bank_accounts.id}/debits\",\n
-        \   \"bank_accounts.bank_account_verification\": \"/verifications/{bank_accounts.bank_account_verification}\"\n
-        \ }\n}"}
-    headers: ["Content-Type: application/json\r\n", "Date: Sat, 22 Feb 2014 04:40:21
-        GMT\r\n", "Server: ngx_openresty/1.2.6.3\r\n", "X-Balanced-Guru: OHM6fc9d2ca9b7b11e39c69026ba7cac9da\r\n",
-      "X-Balanced-Host: balanced-api-05\r\n", "X-Balanced-Marketplace: TEST-MP7zVkkuMsGEYQ7c2xl58Qqe\r\n",
-      "X-Balanced-Merchant: TEST-MR7dsEuTLyOFVcn7X5mhyEC6\r\n", "X-Balanced-Revision:
-        1.1\r\n", "X-Balanced-Software-Build: f760e54ed83b2df2c9ef3a8dc3b60c5a70831d3f\r\n",
-      "Content-Length: 1281\r\n", "Connection: keep-alive\r\n"]
-    status: {code: 200, message: OK}
-- request: !!python/object:vcr.request.Request
-    body: '{"routing_number": "121042882", "bank_name": "WELLS FARGO BANK NA", "account_type":
-      "checking", "name": "Homer Jay", "links": {"customer": "/customers/CU3mcmEzy2GYD1EBexDw1eVh"},
-      "can_credit": true, "created_at": "2014-02-22T04:40:20.676122Z", "address":
-      {"city": null, "line2": null, "line1": null, "state": null, "postal_code": null,
-      "country_code": null}, "updated_at": "2014-02-22T04:40:20.676125Z", "meta":
-      {}, "account_number": "xxx233a", "fingerprint": "dac6514d9dd3a1cd7ac925d5749e0308c2c65fa27c506aefb0c9b21611ff9969",
-      "can_debit": false, "id": "BA3oyWleCIruasu2fsKh77Rs"}'
-    headers: !!python/object/apply:__builtin__.frozenset
-    - - !!python/tuple [Content-Length, !!python/unicode 581]
-      - !!python/tuple [User-Agent, !!python/unicode balanced-python/1.0.1beta3]
-=======
+      - !!python/tuple [accept, !!python/unicode application/vnd.api+json;revision=1.1]
       - !!python/tuple [Authorization, !!python/unicode Basic YWstdGVzdC1pVDZmZThIQjV0a2NCRWFjU1dpaUtEeDVmZFF0dmhvMjpOb25l]
       - !!python/tuple [User-Agent, !!python/unicode balanced-python/1.0.1beta2]
     host: api.balancedpayments.com
@@ -393,42 +235,11 @@
     - - !!python/tuple [Content-Length, !!python/unicode 581]
       - !!python/tuple [Authorization, !!python/unicode Basic YWstdGVzdC1pVDZmZThIQjV0a2NCRWFjU1dpaUtEeDVmZFF0dmhvMjpOb25l]
       - !!python/tuple [User-Agent, !!python/unicode balanced-python/1.0.1beta2]
->>>>>>> 063d2d26
-      - !!python/tuple [Content-Type, !!python/unicode application/json]
-      - !!python/tuple [Accept-Encoding, 'gzip, deflate, compress']
-      - !!python/tuple [Authorization, !!python/unicode Basic YWstdGVzdC0xaklHUE1vNUt2NU92ZjJqenhtVXBFclpFVFBsVXJuaUo6Tm9uZQ==]
+      - !!python/tuple [Content-Type, !!python/unicode application/json]
+      - !!python/tuple [Accept-Encoding, 'gzip, deflate, compress']
       - !!python/tuple [accept, !!python/unicode application/vnd.api+json;revision=1.1]
     host: api.balancedpayments.com
     method: PUT
-<<<<<<< HEAD
-    path: /bank_accounts/BA3oyWleCIruasu2fsKh77Rs
-    port: 443
-    protocol: https
-  response:
-    body: {string: "{\n  \"bank_accounts\": [\n    {\n      \"routing_number\": \"121042882\",\n
-        \     \"bank_name\": \"WELLS FARGO BANK NA\",\n      \"account_type\": \"checking\",\n
-        \     \"name\": \"Homer Jay\",\n      \"links\": {\n        \"customer\":
-        \"CU3mcmEzy2GYD1EBexDw1eVh\",\n        \"bank_account_verification\": null\n
-        \     },\n      \"can_credit\": true,\n      \"created_at\": \"2014-02-22T04:40:20.676122Z\",\n
-        \     \"fingerprint\": \"dac6514d9dd3a1cd7ac925d5749e0308c2c65fa27c506aefb0c9b21611ff9969\",\n
-        \     \"updated_at\": \"2014-02-22T04:40:21.224514Z\",\n      \"href\": \"/bank_accounts/BA3oyWleCIruasu2fsKh77Rs\",\n
-        \     \"meta\": {},\n      \"account_number\": \"xxx233a\",\n      \"address\":
-        {\n        \"city\": null,\n        \"line2\": null,\n        \"line1\": null,\n
-        \       \"state\": null,\n        \"postal_code\": null,\n        \"country_code\":
-        null\n      },\n      \"can_debit\": false,\n      \"id\": \"BA3oyWleCIruasu2fsKh77Rs\"\n
-        \   }\n  ],\n  \"links\": {\n    \"bank_accounts.credits\": \"/bank_accounts/{bank_accounts.id}/credits\",\n
-        \   \"bank_accounts.bank_account_verifications\": \"/bank_accounts/{bank_accounts.id}/verifications\",\n
-        \   \"bank_accounts.customer\": \"/customers/{bank_accounts.customer}\",\n
-        \   \"bank_accounts.debits\": \"/bank_accounts/{bank_accounts.id}/debits\",\n
-        \   \"bank_accounts.bank_account_verification\": \"/verifications/{bank_accounts.bank_account_verification}\"\n
-        \ }\n}"}
-    headers: ["Content-Type: application/json\r\n", "Date: Sat, 22 Feb 2014 04:40:21
-        GMT\r\n", "Server: ngx_openresty/1.2.6.3\r\n", "X-Balanced-Guru: OHM6fecd84c9b7b11e3aff6026ba7cd33d0\r\n",
-      "X-Balanced-Host: balanced-api-02\r\n", "X-Balanced-Marketplace: TEST-MP7zVkkuMsGEYQ7c2xl58Qqe\r\n",
-      "X-Balanced-Merchant: TEST-MR7dsEuTLyOFVcn7X5mhyEC6\r\n", "X-Balanced-Revision:
-        1.1\r\n", "X-Balanced-Software-Build: f760e54ed83b2df2c9ef3a8dc3b60c5a70831d3f\r\n",
-      "Content-Length: 1303\r\n", "Connection: keep-alive\r\n"]
-=======
     path: /bank_accounts/BA5oPtADAhwGbJzkRGh3Pgxq
     port: 443
     protocol: https
@@ -452,28 +263,165 @@
       "X-Balanced-Merchant: TEST-MR4oMv3Sk7Oj9Ye1sjtY6aEx\r\n", "X-Balanced-Revision:
         1.1\r\n", "X-Balanced-Software-Build: 1.0.66\r\n", "Content-Length: 526\r\n",
       "Connection: keep-alive\r\n"]
->>>>>>> 063d2d26
-    status: {code: 200, message: OK}
-- request: !!python/object:vcr.request.Request
-    body: null
-    headers: !!python/object/apply:__builtin__.frozenset
-    - - !!python/tuple [content-type, !!python/unicode application/json;revision=1.1]
-      - !!python/tuple [Accept-Encoding, 'gzip, deflate, compress']
-      - !!python/tuple [Authorization, !!python/unicode Basic YWstdGVzdC0xaklHUE1vNUt2NU92ZjJqenhtVXBFclpFVFBsVXJuaUo6Tm9uZQ==]
-      - !!python/tuple [accept, !!python/unicode application/vnd.api+json;revision=1.1]
-<<<<<<< HEAD
-      - !!python/tuple [User-Agent, !!python/unicode balanced-python/1.0.1beta3]
-    host: api.balancedpayments.com
-    method: GET
-    path: /customers/CU3mcmEzy2GYD1EBexDw1eVh
+    status: {code: 200, message: OK}
+- request: !!python/object:vcr.request.Request
+    body: null
+    headers: !!python/object/apply:__builtin__.frozenset
+    - - !!python/tuple [content-type, !!python/unicode application/json;revision=1.1]
+      - !!python/tuple [Accept-Encoding, 'gzip, deflate, compress']
+      - !!python/tuple [accept, !!python/unicode application/vnd.api+json;revision=1.1]
+      - !!python/tuple [Authorization, !!python/unicode Basic YWstdGVzdC1pVDZmZThIQjV0a2NCRWFjU1dpaUtEeDVmZFF0dmhvMjpOb25l]
+      - !!python/tuple [User-Agent, !!python/unicode balanced-python/1.0.1beta2]
+    host: api.balancedpayments.com
+    method: GET
+    path: /customers/CU5ljaq95BcEMEPayVieTVs6
+    port: 443
+    protocol: https
+  response:
+    body:
+      string: !!binary |
+        H4sIAAAAAAAAA41UwU7jMBC98xVRzgtp0waVHln1uBIH4LCrVTS1jWJw7K7tIKoq/77jNkndOGCk
+        KIeZN88zb559uEqSlDTGqpppk66TPxhIksPxjykJNcOobIT40ccEl28O2oMQZlSjyRiIccqM5RIs
+        V7Jj6Ujaga3ZUbCMlmARkeaz+fJ6tsDvMc/X89V6lt/cFctitfydDiVEs0jJ7XxVLAqvhKptWStp
+        q/EwnLpjfz4V4hX+3RX3ZPNr8wD7Z84en83t+cxdpeR4wLTS7MWVZ4OCWZwJhSYVSFsaC7ZxQqZS
+        XddgSXU+rmYWnMRnndwEewZ6PABQqpkZ7YNwux8BcRu4OJZPh+dh2LU3nhhJdgoToiSKTiSJaqTV
+        ez8bLHzbGOzDmHLKW8bIUoCxy/GYrAYugiC/sFWLZ/11LnGTehY9G/xmMGqaoWpH15rsMKyvy7fd
+        IrxCApqWlRL0uDBv4V4xp23m4U5+9Ti2IN9KIEeRIjSX0ICJsi2PUXSYiVr/Tn6ig3dxJ8RgH5Zp
+        iS743jAhPGjKyRaR5AQJKq0GaYC4JyZCcIEMePAqNzLWQw+aqH7H9xNEpAXNeljAoDQ9vcBfmKvD
+        BLX4INKoH3oQ3o/2qv0Pv6dnJfkFAAA=
+    headers: ["Content-Encoding: gzip\r\n", "Content-Type: application/json\r\n",
+      "Date: Mon, 03 Mar 2014 22:18:08 GMT\r\n", "Server: ngx_openresty/1.2.6.3\r\n",
+      "X-Balanced-Guru: OHMa4efeb3aa32111e382960618fa122124\r\n", "X-Balanced-Host:
+        bapi-test-e-10-3-105-236\r\n", "X-Balanced-Marketplace: TEST-MP4pdETrZYO1CKZBA29bC1QJ\r\n",
+      "X-Balanced-Merchant: TEST-MR4oMv3Sk7Oj9Ye1sjtY6aEx\r\n", "X-Balanced-Revision:
+        1.1\r\n", "X-Balanced-Software-Build: 1.0.66\r\n", "Content-Length: 479\r\n",
+      "Connection: keep-alive\r\n"]
+    status: {code: 200, message: OK}
+- request: !!python/object:vcr.request.Request
+    body: null
+    headers: !!python/object/apply:__builtin__.frozenset
+    - - !!python/tuple [content-type, !!python/unicode application/json;revision=1.1]
+      - !!python/tuple [Accept-Encoding, 'gzip, deflate, compress']
+      - !!python/tuple [accept, !!python/unicode application/vnd.api+json;revision=1.1]
+      - !!python/tuple [Authorization, !!python/unicode Basic YWstdGVzdC1pVDZmZThIQjV0a2NCRWFjU1dpaUtEeDVmZFF0dmhvMjpOb25l]
+      - !!python/tuple [User-Agent, !!python/unicode balanced-python/1.0.1beta2]
+    host: api.balancedpayments.com
+    method: GET
+    path: /customers/CU5ljaq95BcEMEPayVieTVs6/bank_accounts?is_valid=True&limit=10&offset=0
+    port: 443
+    protocol: https
+  response:
+    body:
+      string: !!binary |
+        H4sIAAAAAAAAA7VUUW+bMBB+769APPRpCxgCCZGiiWxZp67toi7rpE0TMrZpvBBIjcmSRfz32Q4E
+        SMPUl0oRUu477r77vuP2F5qmhzBZBhChNE94po+0nyKoaXv1FDBLc06TxyDJVyFhAteBBcy+NRxa
+        +psqSdVI4IpI/Pv05uar9tG/v/qiTfy7z9qdX2eWjQK+W6tktCBoKerXGVWZT+mKMO0a7moopslS
+        UqzICXooz7hMlLXef3Pi3/DJcyZoejudwd0DJfOHzD0WOJk22BBGI4ogp2kiCiR5HJcTFcfREEwC
+        xAimXGRwlpMaYQRyggMoEd0yQf+taYvf3LJGYDgynd7AcYVUP+oBIjEpYWtGE/UOhsh1QB97GNsQ
+        IDyAyLMc7Az6HjFtc4gsgUfQGiDHdCGJQhN5oQVcAKLI81yvLpyv8X+5DHoADG3gNrgsGIkkCaO1
+        AMbEd9IZ9z/4iz9X4fXf5f3Vwp49bp/qXivCoTSh1qgytd6R7XZr2TZs+I4xI9mpeZTvSt0rVYVF
+        wmVinQ+D5+GMi8Gfh9epAOIApfgMqHad7ZroWd8xCZXtEYyz2neKpWydOqlKhXj+kjPplVoqrMcw
+        U84b1d5mRtfWtn15R7NgA2OKx3Oxg5cxXVE+BuZlGkUZ4WOzVFpPyFY2kKt8kFQ/+vxaLRUX0ROY
+        ZccDJxGpAmtGNjTNpfsNYjwVDsn3ytciyl5LHCG+2la5W40L0r59PWW3JHn6Texbn0iP4sIoc0vq
+        bbz5r3VjXli7eZayyth2i+bZa+zSCdEqq+goos7aC0kdbmAHnc6JlZiteYwTjp2vFrp07aL4Bw55
+        7cClBgAA
+    headers: ["Content-Encoding: gzip\r\n", "Content-Type: application/json\r\n",
+      "Date: Mon, 03 Mar 2014 22:18:08 GMT\r\n", "Server: ngx_openresty/1.2.6.3\r\n",
+      "X-Balanced-Guru: OHMa541e980a32111e38e3e0618fa122124\r\n", "X-Balanced-Host:
+        bapi-test-e-10-3-105-236\r\n", "X-Balanced-Marketplace: TEST-MP4pdETrZYO1CKZBA29bC1QJ\r\n",
+      "X-Balanced-Merchant: TEST-MR4oMv3Sk7Oj9Ye1sjtY6aEx\r\n", "X-Balanced-Revision:
+        1.1\r\n", "X-Balanced-Software-Build: 1.0.66\r\n", "Content-Length: 633\r\n",
+      "Connection: keep-alive\r\n"]
+    status: {code: 200, message: OK}
+- request: !!python/object:vcr.request.Request
+    body: null
+    headers: !!python/object/apply:__builtin__.frozenset
+    - - !!python/tuple [content-type, !!python/unicode application/json;revision=1.1]
+      - !!python/tuple [Accept-Encoding, 'gzip, deflate, compress']
+      - !!python/tuple [accept, !!python/unicode application/vnd.api+json;revision=1.1]
+      - !!python/tuple [Authorization, !!python/unicode Basic YWstdGVzdC1pVDZmZThIQjV0a2NCRWFjU1dpaUtEeDVmZFF0dmhvMjpOb25l]
+      - !!python/tuple [User-Agent, !!python/unicode balanced-python/1.0.1beta2]
+    host: api.balancedpayments.com
+    method: GET
+    path: /customers/CU5ljaq95BcEMEPayVieTVs6/bank_accounts?is_valid=True&limit=10&offset=0
+    port: 443
+    protocol: https
+  response:
+    body:
+      string: !!binary |
+        H4sIAAAAAAAAA7VUUW+bMBB+769APPRpCxgCCZGiiWxZp67toi7rpE0TMrZpvBBIjcmSRfz32Q4E
+        SMPUl0oRUu477r77vuP2F5qmhzBZBhChNE94po+0nyKoaXv1FDBLc06TxyDJVyFhAteBBcy+NRxa
+        +psqSdVI4IpI/Pv05uar9tG/v/qiTfy7z9qdX2eWjQK+W6tktCBoKerXGVWZT+mKMO0a7moopslS
+        UqzICXooz7hMlLXef3Pi3/DJcyZoejudwd0DJfOHzD0WOJk22BBGI4ogp2kiCiR5HJcTFcfREEwC
+        xAimXGRwlpMaYQRyggMoEd0yQf+taYvf3LJGYDgynd7AcYVUP+oBIjEpYWtGE/UOhsh1QB97GNsQ
+        IDyAyLMc7Az6HjFtc4gsgUfQGiDHdCGJQhN5oQVcAKLI81yvLpyv8X+5DHoADG3gNrgsGIkkCaO1
+        AMbEd9IZ9z/4iz9X4fXf5f3Vwp49bp/qXivCoTSh1qgytd6R7XZr2TZs+I4xI9mpeZTvSt0rVYVF
+        wmVinQ+D5+GMi8Gfh9epAOIApfgMqHad7ZroWd8xCZXtEYyz2neKpWydOqlKhXj+kjPplVoqrMcw
+        U84b1d5mRtfWtn15R7NgA2OKx3Oxg5cxXVE+BuZlGkUZ4WOzVFpPyFY2kKt8kFQ/+vxaLRUX0ROY
+        ZccDJxGpAmtGNjTNpfsNYjwVDsn3ytciyl5LHCG+2la5W40L0r59PWW3JHn6Texbn0iP4sIoc0vq
+        bbz5r3VjXli7eZayyth2i+bZa+zSCdEqq+goos7aC0kdbmAHnc6JlZiteYwTjp2vFrp07aL4Bw55
+        7cClBgAA
+    headers: ["Content-Encoding: gzip\r\n", "Content-Type: application/json\r\n",
+      "Date: Mon, 03 Mar 2014 22:18:09 GMT\r\n", "Server: ngx_openresty/1.2.6.3\r\n",
+      "X-Balanced-Guru: OHMa599263ca32111e3956e0618fa122124\r\n", "X-Balanced-Host:
+        bapi-test-e-10-3-105-236\r\n", "X-Balanced-Marketplace: TEST-MP4pdETrZYO1CKZBA29bC1QJ\r\n",
+      "X-Balanced-Merchant: TEST-MR4oMv3Sk7Oj9Ye1sjtY6aEx\r\n", "X-Balanced-Revision:
+        1.1\r\n", "X-Balanced-Software-Build: 1.0.66\r\n", "Content-Length: 633\r\n",
+      "Connection: keep-alive\r\n"]
+    status: {code: 200, message: OK}
+- request: !!python/object:vcr.request.Request
+    body: null
+    headers: !!python/object/apply:__builtin__.frozenset
+    - - !!python/tuple [content-type, !!python/unicode application/json;revision=1.1]
+      - !!python/tuple [Accept-Encoding, 'gzip, deflate, compress']
+      - !!python/tuple [accept, !!python/unicode application/vnd.api+json;revision=1.1]
+      - !!python/tuple [Authorization, !!python/unicode Basic YWstdGVzdC1pVDZmZThIQjV0a2NCRWFjU1dpaUtEeDVmZFF0dmhvMjpOb25l]
+      - !!python/tuple [User-Agent, !!python/unicode balanced-python/1.0.1beta2]
+    host: api.balancedpayments.com
+    method: GET
+    path: /customers/CU5ljaq95BcEMEPayVieTVs6
+    port: 443
+    protocol: https
+  response:
+    body:
+      string: !!binary |
+        H4sIAAAAAAAAA41UwU7jMBC98xVRzgtp0waVHln1uBIH4LCrVTS1jWJw7K7tIKoq/77jNkndOGCk
+        KIeZN88zb559uEqSlDTGqpppk66TPxhIksPxjykJNcOobIT40ccEl28O2oMQZlSjyRiIccqM5RIs
+        V7Jj6Ujaga3ZUbCMlmARkeaz+fJ6tsDvMc/X89V6lt/cFctitfydDiVEs0jJ7XxVLAqvhKptWStp
+        q/EwnLpjfz4V4hX+3RX3ZPNr8wD7Z84en83t+cxdpeR4wLTS7MWVZ4OCWZwJhSYVSFsaC7ZxQqZS
+        XddgSXU+rmYWnMRnndwEewZ6PABQqpkZ7YNwux8BcRu4OJZPh+dh2LU3nhhJdgoToiSKTiSJaqTV
+        ez8bLHzbGOzDmHLKW8bIUoCxy/GYrAYugiC/sFWLZ/11LnGTehY9G/xmMGqaoWpH15rsMKyvy7fd
+        IrxCApqWlRL0uDBv4V4xp23m4U5+9Ti2IN9KIEeRIjSX0ICJsi2PUXSYiVr/Tn6ig3dxJ8RgH5Zp
+        iS743jAhPGjKyRaR5AQJKq0GaYC4JyZCcIEMePAqNzLWQw+aqH7H9xNEpAXNeljAoDQ9vcBfmKvD
+        BLX4INKoH3oQ3o/2qv0Pv6dnJfkFAAA=
+    headers: ["Content-Encoding: gzip\r\n", "Content-Type: application/json\r\n",
+      "Date: Mon, 03 Mar 2014 22:18:09 GMT\r\n", "Server: ngx_openresty/1.2.6.3\r\n",
+      "X-Balanced-Guru: OHMba6882f6a32111e3b0cf0253b57d0ca2\r\n", "X-Balanced-Host:
+        bapi-test-e-10-3-105-236\r\n", "X-Balanced-Marketplace: TEST-MP4pdETrZYO1CKZBA29bC1QJ\r\n",
+      "X-Balanced-Merchant: TEST-MR4oMv3Sk7Oj9Ye1sjtY6aEx\r\n", "X-Balanced-Revision:
+        1.1\r\n", "X-Balanced-Software-Build: 1.0.66\r\n", "Content-Length: 479\r\n",
+      "Connection: keep-alive\r\n"]
+    status: {code: 200, message: OK}
+- request: !!python/object:vcr.request.Request
+    body: '{}'
+    headers: !!python/object/apply:__builtin__.frozenset
+    - - !!python/tuple [Content-Length, !!python/unicode 2]
+      - !!python/tuple [Authorization, !!python/unicode Basic YWstdGVzdC1pVDZmZThIQjV0a2NCRWFjU1dpaUtEeDVmZFF0dmhvMjpOb25l]
+      - !!python/tuple [User-Agent, !!python/unicode balanced-python/1.0.1beta2]
+      - !!python/tuple [Content-Type, !!python/unicode application/json]
+      - !!python/tuple [Accept-Encoding, 'gzip, deflate, compress']
+      - !!python/tuple [accept, !!python/unicode application/vnd.api+json;revision=1.1]
+    host: api.balancedpayments.com
+    method: POST
+    path: /customers
     port: 443
     protocol: https
   response:
     body: {string: "{\n  \"customers\": [\n    {\n      \"name\": null,\n      \"links\":
         {\n        \"source\": null,\n        \"destination\": null\n      },\n      \"updated_at\":
-        \"2014-02-22T04:40:18.856314Z\",\n      \"created_at\": \"2014-02-22T04:40:18.570967Z\",\n
-        \     \"dob_month\": null,\n      \"id\": \"CU3mcmEzy2GYD1EBexDw1eVh\",\n
-        \     \"phone\": null,\n      \"href\": \"/customers/CU3mcmEzy2GYD1EBexDw1eVh\",\n
+        \"2014-03-03T22:18:10.674105Z\",\n      \"created_at\": \"2014-03-03T22:18:10.469182Z\",\n
+        \     \"dob_month\": null,\n      \"id\": \"CU5u8Ef4ipMXEAt0ZfBoswPe\",\n
+        \     \"phone\": null,\n      \"href\": \"/customers/CU5u8Ef4ipMXEAt0ZfBoswPe\",\n
         \     \"merchant_status\": \"no-match\",\n      \"meta\": {},\n      \"dob_year\":
         null,\n      \"address\": {\n        \"city\": null,\n        \"line2\": null,\n
         \       \"line1\": null,\n        \"state\": null,\n        \"postal_code\":
@@ -489,314 +437,6 @@
         \   \"customers.refunds\": \"/customers/{customers.id}/refunds\",\n    \"customers.reversals\":
         \"/customers/{customers.id}/reversals\",\n    \"customers.orders\": \"/customers/{customers.id}/orders\",\n
         \   \"customers.credits\": \"/customers/{customers.id}/credits\"\n  }\n}"}
-    headers: ["Content-Type: application/json\r\n", "Date: Sat, 22 Feb 2014 04:40:21
-        GMT\r\n", "Server: ngx_openresty/1.2.6.3\r\n", "X-Balanced-Guru: OHM7041a1749b7b11e3ab4a026ba7c1aba6\r\n",
-      "X-Balanced-Host: balanced-api-04\r\n", "X-Balanced-Marketplace: TEST-MP7zVkkuMsGEYQ7c2xl58Qqe\r\n",
-      "X-Balanced-Merchant: TEST-MR7dsEuTLyOFVcn7X5mhyEC6\r\n", "X-Balanced-Revision:
-        1.1\r\n", "X-Balanced-Software-Build: f760e54ed83b2df2c9ef3a8dc3b60c5a70831d3f\r\n",
-      "Content-Length: 1529\r\n", "Connection: keep-alive\r\n"]
-=======
-      - !!python/tuple [Authorization, !!python/unicode Basic YWstdGVzdC1pVDZmZThIQjV0a2NCRWFjU1dpaUtEeDVmZFF0dmhvMjpOb25l]
-      - !!python/tuple [User-Agent, !!python/unicode balanced-python/1.0.1beta2]
-    host: api.balancedpayments.com
-    method: GET
-    path: /customers/CU5ljaq95BcEMEPayVieTVs6
-    port: 443
-    protocol: https
-  response:
-    body:
-      string: !!binary |
-        H4sIAAAAAAAAA41UwU7jMBC98xVRzgtp0waVHln1uBIH4LCrVTS1jWJw7K7tIKoq/77jNkndOGCk
-        KIeZN88zb559uEqSlDTGqpppk66TPxhIksPxjykJNcOobIT40ccEl28O2oMQZlSjyRiIccqM5RIs
-        V7Jj6Ujaga3ZUbCMlmARkeaz+fJ6tsDvMc/X89V6lt/cFctitfydDiVEs0jJ7XxVLAqvhKptWStp
-        q/EwnLpjfz4V4hX+3RX3ZPNr8wD7Z84en83t+cxdpeR4wLTS7MWVZ4OCWZwJhSYVSFsaC7ZxQqZS
-        XddgSXU+rmYWnMRnndwEewZ6PABQqpkZ7YNwux8BcRu4OJZPh+dh2LU3nhhJdgoToiSKTiSJaqTV
-        ez8bLHzbGOzDmHLKW8bIUoCxy/GYrAYugiC/sFWLZ/11LnGTehY9G/xmMGqaoWpH15rsMKyvy7fd
-        IrxCApqWlRL0uDBv4V4xp23m4U5+9Ti2IN9KIEeRIjSX0ICJsi2PUXSYiVr/Tn6ig3dxJ8RgH5Zp
-        iS743jAhPGjKyRaR5AQJKq0GaYC4JyZCcIEMePAqNzLWQw+aqH7H9xNEpAXNeljAoDQ9vcBfmKvD
-        BLX4INKoH3oQ3o/2qv0Pv6dnJfkFAAA=
-    headers: ["Content-Encoding: gzip\r\n", "Content-Type: application/json\r\n",
-      "Date: Mon, 03 Mar 2014 22:18:08 GMT\r\n", "Server: ngx_openresty/1.2.6.3\r\n",
-      "X-Balanced-Guru: OHMa4efeb3aa32111e382960618fa122124\r\n", "X-Balanced-Host:
-        bapi-test-e-10-3-105-236\r\n", "X-Balanced-Marketplace: TEST-MP4pdETrZYO1CKZBA29bC1QJ\r\n",
-      "X-Balanced-Merchant: TEST-MR4oMv3Sk7Oj9Ye1sjtY6aEx\r\n", "X-Balanced-Revision:
-        1.1\r\n", "X-Balanced-Software-Build: 1.0.66\r\n", "Content-Length: 479\r\n",
-      "Connection: keep-alive\r\n"]
->>>>>>> 063d2d26
-    status: {code: 200, message: OK}
-- request: !!python/object:vcr.request.Request
-    body: null
-    headers: !!python/object/apply:__builtin__.frozenset
-    - - !!python/tuple [content-type, !!python/unicode application/json;revision=1.1]
-      - !!python/tuple [Accept-Encoding, 'gzip, deflate, compress']
-      - !!python/tuple [Authorization, !!python/unicode Basic YWstdGVzdC0xaklHUE1vNUt2NU92ZjJqenhtVXBFclpFVFBsVXJuaUo6Tm9uZQ==]
-      - !!python/tuple [accept, !!python/unicode application/vnd.api+json;revision=1.1]
-<<<<<<< HEAD
-      - !!python/tuple [User-Agent, !!python/unicode balanced-python/1.0.1beta3]
-    host: api.balancedpayments.com
-    method: GET
-    path: /customers/CU3mcmEzy2GYD1EBexDw1eVh/bank_accounts?is_valid=True&limit=10&offset=0
-    port: 443
-    protocol: https
-  response:
-    body: {string: "{\n  \"bank_accounts\": [\n    {\n      \"routing_number\": \"121042882\",\n
-        \     \"bank_name\": \"WELLS FARGO BANK NA\",\n      \"account_type\": \"checking\",\n
-        \     \"name\": \"Homer Jay\",\n      \"links\": {\n        \"customer\":
-        \"CU3mcmEzy2GYD1EBexDw1eVh\",\n        \"bank_account_verification\": null\n
-        \     },\n      \"can_credit\": true,\n      \"created_at\": \"2014-02-22T04:40:20.676122Z\",\n
-        \     \"fingerprint\": \"dac6514d9dd3a1cd7ac925d5749e0308c2c65fa27c506aefb0c9b21611ff9969\",\n
-        \     \"updated_at\": \"2014-02-22T04:40:21.224514Z\",\n      \"href\": \"/bank_accounts/BA3oyWleCIruasu2fsKh77Rs\",\n
-        \     \"meta\": {},\n      \"account_number\": \"xxx233a\",\n      \"address\":
-        {\n        \"city\": null,\n        \"line2\": null,\n        \"line1\": null,\n
-        \       \"state\": null,\n        \"postal_code\": null,\n        \"country_code\":
-        null\n      },\n      \"can_debit\": false,\n      \"id\": \"BA3oyWleCIruasu2fsKh77Rs\"\n
-        \   }\n  ],\n  \"meta\": {\n    \"last\": \"/customers/CU3mcmEzy2GYD1EBexDw1eVh/bank_accounts?is_valid=True&limit=10&offset=0\",\n
-        \   \"next\": null,\n    \"href\": \"/customers/CU3mcmEzy2GYD1EBexDw1eVh/bank_accounts?is_valid=True&limit=10&offset=0\",\n
-        \   \"limit\": 10,\n    \"offset\": 0,\n    \"previous\": null,\n    \"total\":
-        1,\n    \"first\": \"/customers/CU3mcmEzy2GYD1EBexDw1eVh/bank_accounts?is_valid=True&limit=10&offset=0\"\n
-        \ },\n  \"links\": {\n    \"bank_accounts.debits\": \"/bank_accounts/{bank_accounts.id}/debits\",\n
-        \   \"bank_accounts.bank_account_verifications\": \"/bank_accounts/{bank_accounts.id}/verifications\",\n
-        \   \"bank_accounts.customer\": \"/customers/{bank_accounts.customer}\",\n
-        \   \"bank_accounts.credits\": \"/bank_accounts/{bank_accounts.id}/credits\",\n
-        \   \"bank_accounts.bank_account_verification\": \"/verifications/{bank_accounts.bank_account_verification}\"\n
-        \ }\n}"}
-    headers: ["Content-Type: application/json\r\n", "Date: Sat, 22 Feb 2014 04:40:22
-        GMT\r\n", "Server: ngx_openresty/1.2.6.3\r\n", "X-Balanced-Guru: OHM7068f15c9b7b11e39a36026ba7cac9da\r\n",
-      "X-Balanced-Host: balanced-api-05\r\n", "X-Balanced-Marketplace: TEST-MP7zVkkuMsGEYQ7c2xl58Qqe\r\n",
-      "X-Balanced-Merchant: TEST-MR7dsEuTLyOFVcn7X5mhyEC6\r\n", "X-Balanced-Revision:
-        1.1\r\n", "X-Balanced-Software-Build: f760e54ed83b2df2c9ef3a8dc3b60c5a70831d3f\r\n",
-      "Content-Length: 1701\r\n", "Connection: keep-alive\r\n"]
-=======
-      - !!python/tuple [Authorization, !!python/unicode Basic YWstdGVzdC1pVDZmZThIQjV0a2NCRWFjU1dpaUtEeDVmZFF0dmhvMjpOb25l]
-      - !!python/tuple [User-Agent, !!python/unicode balanced-python/1.0.1beta2]
-    host: api.balancedpayments.com
-    method: GET
-    path: /customers/CU5ljaq95BcEMEPayVieTVs6/bank_accounts?is_valid=True&limit=10&offset=0
-    port: 443
-    protocol: https
-  response:
-    body:
-      string: !!binary |
-        H4sIAAAAAAAAA7VUUW+bMBB+769APPRpCxgCCZGiiWxZp67toi7rpE0TMrZpvBBIjcmSRfz32Q4E
-        SMPUl0oRUu477r77vuP2F5qmhzBZBhChNE94po+0nyKoaXv1FDBLc06TxyDJVyFhAteBBcy+NRxa
-        +psqSdVI4IpI/Pv05uar9tG/v/qiTfy7z9qdX2eWjQK+W6tktCBoKerXGVWZT+mKMO0a7moopslS
-        UqzICXooz7hMlLXef3Pi3/DJcyZoejudwd0DJfOHzD0WOJk22BBGI4ogp2kiCiR5HJcTFcfREEwC
-        xAimXGRwlpMaYQRyggMoEd0yQf+taYvf3LJGYDgynd7AcYVUP+oBIjEpYWtGE/UOhsh1QB97GNsQ
-        IDyAyLMc7Az6HjFtc4gsgUfQGiDHdCGJQhN5oQVcAKLI81yvLpyv8X+5DHoADG3gNrgsGIkkCaO1
-        AMbEd9IZ9z/4iz9X4fXf5f3Vwp49bp/qXivCoTSh1qgytd6R7XZr2TZs+I4xI9mpeZTvSt0rVYVF
-        wmVinQ+D5+GMi8Gfh9epAOIApfgMqHad7ZroWd8xCZXtEYyz2neKpWydOqlKhXj+kjPplVoqrMcw
-        U84b1d5mRtfWtn15R7NgA2OKx3Oxg5cxXVE+BuZlGkUZ4WOzVFpPyFY2kKt8kFQ/+vxaLRUX0ROY
-        ZccDJxGpAmtGNjTNpfsNYjwVDsn3ytciyl5LHCG+2la5W40L0r59PWW3JHn6Texbn0iP4sIoc0vq
-        bbz5r3VjXli7eZayyth2i+bZa+zSCdEqq+goos7aC0kdbmAHnc6JlZiteYwTjp2vFrp07aL4Bw55
-        7cClBgAA
-    headers: ["Content-Encoding: gzip\r\n", "Content-Type: application/json\r\n",
-      "Date: Mon, 03 Mar 2014 22:18:08 GMT\r\n", "Server: ngx_openresty/1.2.6.3\r\n",
-      "X-Balanced-Guru: OHMa541e980a32111e38e3e0618fa122124\r\n", "X-Balanced-Host:
-        bapi-test-e-10-3-105-236\r\n", "X-Balanced-Marketplace: TEST-MP4pdETrZYO1CKZBA29bC1QJ\r\n",
-      "X-Balanced-Merchant: TEST-MR4oMv3Sk7Oj9Ye1sjtY6aEx\r\n", "X-Balanced-Revision:
-        1.1\r\n", "X-Balanced-Software-Build: 1.0.66\r\n", "Content-Length: 633\r\n",
-      "Connection: keep-alive\r\n"]
->>>>>>> 063d2d26
-    status: {code: 200, message: OK}
-- request: !!python/object:vcr.request.Request
-    body: null
-    headers: !!python/object/apply:__builtin__.frozenset
-    - - !!python/tuple [content-type, !!python/unicode application/json;revision=1.1]
-      - !!python/tuple [Accept-Encoding, 'gzip, deflate, compress']
-      - !!python/tuple [Authorization, !!python/unicode Basic YWstdGVzdC0xaklHUE1vNUt2NU92ZjJqenhtVXBFclpFVFBsVXJuaUo6Tm9uZQ==]
-      - !!python/tuple [accept, !!python/unicode application/vnd.api+json;revision=1.1]
-<<<<<<< HEAD
-      - !!python/tuple [User-Agent, !!python/unicode balanced-python/1.0.1beta3]
-    host: api.balancedpayments.com
-    method: GET
-    path: /customers/CU3mcmEzy2GYD1EBexDw1eVh/bank_accounts?is_valid=True&limit=10&offset=0
-    port: 443
-    protocol: https
-  response:
-    body: {string: "{\n  \"bank_accounts\": [\n    {\n      \"routing_number\": \"121042882\",\n
-        \     \"bank_name\": \"WELLS FARGO BANK NA\",\n      \"account_type\": \"checking\",\n
-        \     \"name\": \"Homer Jay\",\n      \"links\": {\n        \"customer\":
-        \"CU3mcmEzy2GYD1EBexDw1eVh\",\n        \"bank_account_verification\": null\n
-        \     },\n      \"can_credit\": true,\n      \"created_at\": \"2014-02-22T04:40:20.676122Z\",\n
-        \     \"fingerprint\": \"dac6514d9dd3a1cd7ac925d5749e0308c2c65fa27c506aefb0c9b21611ff9969\",\n
-        \     \"updated_at\": \"2014-02-22T04:40:21.224514Z\",\n      \"href\": \"/bank_accounts/BA3oyWleCIruasu2fsKh77Rs\",\n
-        \     \"meta\": {},\n      \"account_number\": \"xxx233a\",\n      \"address\":
-        {\n        \"city\": null,\n        \"line2\": null,\n        \"line1\": null,\n
-        \       \"state\": null,\n        \"postal_code\": null,\n        \"country_code\":
-        null\n      },\n      \"can_debit\": false,\n      \"id\": \"BA3oyWleCIruasu2fsKh77Rs\"\n
-        \   }\n  ],\n  \"meta\": {\n    \"last\": \"/customers/CU3mcmEzy2GYD1EBexDw1eVh/bank_accounts?is_valid=True&limit=10&offset=0\",\n
-        \   \"next\": null,\n    \"href\": \"/customers/CU3mcmEzy2GYD1EBexDw1eVh/bank_accounts?is_valid=True&limit=10&offset=0\",\n
-        \   \"limit\": 10,\n    \"offset\": 0,\n    \"previous\": null,\n    \"total\":
-        1,\n    \"first\": \"/customers/CU3mcmEzy2GYD1EBexDw1eVh/bank_accounts?is_valid=True&limit=10&offset=0\"\n
-        \ },\n  \"links\": {\n    \"bank_accounts.debits\": \"/bank_accounts/{bank_accounts.id}/debits\",\n
-        \   \"bank_accounts.bank_account_verifications\": \"/bank_accounts/{bank_accounts.id}/verifications\",\n
-        \   \"bank_accounts.customer\": \"/customers/{bank_accounts.customer}\",\n
-        \   \"bank_accounts.credits\": \"/bank_accounts/{bank_accounts.id}/credits\",\n
-        \   \"bank_accounts.bank_account_verification\": \"/verifications/{bank_accounts.bank_account_verification}\"\n
-        \ }\n}"}
-    headers: ["Content-Type: application/json\r\n", "Date: Sat, 22 Feb 2014 04:40:22
-        GMT\r\n", "Server: ngx_openresty/1.2.6.3\r\n", "X-Balanced-Guru: OHM7086407c9b7b11e3b0cf026ba7cd33d0\r\n",
-      "X-Balanced-Host: balanced-api-02\r\n", "X-Balanced-Marketplace: TEST-MP7zVkkuMsGEYQ7c2xl58Qqe\r\n",
-      "X-Balanced-Merchant: TEST-MR7dsEuTLyOFVcn7X5mhyEC6\r\n", "X-Balanced-Revision:
-        1.1\r\n", "X-Balanced-Software-Build: f760e54ed83b2df2c9ef3a8dc3b60c5a70831d3f\r\n",
-      "Content-Length: 1701\r\n", "Connection: keep-alive\r\n"]
-=======
-      - !!python/tuple [Authorization, !!python/unicode Basic YWstdGVzdC1pVDZmZThIQjV0a2NCRWFjU1dpaUtEeDVmZFF0dmhvMjpOb25l]
-      - !!python/tuple [User-Agent, !!python/unicode balanced-python/1.0.1beta2]
-    host: api.balancedpayments.com
-    method: GET
-    path: /customers/CU5ljaq95BcEMEPayVieTVs6/bank_accounts?is_valid=True&limit=10&offset=0
-    port: 443
-    protocol: https
-  response:
-    body:
-      string: !!binary |
-        H4sIAAAAAAAAA7VUUW+bMBB+769APPRpCxgCCZGiiWxZp67toi7rpE0TMrZpvBBIjcmSRfz32Q4E
-        SMPUl0oRUu477r77vuP2F5qmhzBZBhChNE94po+0nyKoaXv1FDBLc06TxyDJVyFhAteBBcy+NRxa
-        +psqSdVI4IpI/Pv05uar9tG/v/qiTfy7z9qdX2eWjQK+W6tktCBoKerXGVWZT+mKMO0a7moopslS
-        UqzICXooz7hMlLXef3Pi3/DJcyZoejudwd0DJfOHzD0WOJk22BBGI4ogp2kiCiR5HJcTFcfREEwC
-        xAimXGRwlpMaYQRyggMoEd0yQf+taYvf3LJGYDgynd7AcYVUP+oBIjEpYWtGE/UOhsh1QB97GNsQ
-        IDyAyLMc7Az6HjFtc4gsgUfQGiDHdCGJQhN5oQVcAKLI81yvLpyv8X+5DHoADG3gNrgsGIkkCaO1
-        AMbEd9IZ9z/4iz9X4fXf5f3Vwp49bp/qXivCoTSh1qgytd6R7XZr2TZs+I4xI9mpeZTvSt0rVYVF
-        wmVinQ+D5+GMi8Gfh9epAOIApfgMqHad7ZroWd8xCZXtEYyz2neKpWydOqlKhXj+kjPplVoqrMcw
-        U84b1d5mRtfWtn15R7NgA2OKx3Oxg5cxXVE+BuZlGkUZ4WOzVFpPyFY2kKt8kFQ/+vxaLRUX0ROY
-        ZccDJxGpAmtGNjTNpfsNYjwVDsn3ytciyl5LHCG+2la5W40L0r59PWW3JHn6Texbn0iP4sIoc0vq
-        bbz5r3VjXli7eZayyth2i+bZa+zSCdEqq+goos7aC0kdbmAHnc6JlZiteYwTjp2vFrp07aL4Bw55
-        7cClBgAA
-    headers: ["Content-Encoding: gzip\r\n", "Content-Type: application/json\r\n",
-      "Date: Mon, 03 Mar 2014 22:18:09 GMT\r\n", "Server: ngx_openresty/1.2.6.3\r\n",
-      "X-Balanced-Guru: OHMa599263ca32111e3956e0618fa122124\r\n", "X-Balanced-Host:
-        bapi-test-e-10-3-105-236\r\n", "X-Balanced-Marketplace: TEST-MP4pdETrZYO1CKZBA29bC1QJ\r\n",
-      "X-Balanced-Merchant: TEST-MR4oMv3Sk7Oj9Ye1sjtY6aEx\r\n", "X-Balanced-Revision:
-        1.1\r\n", "X-Balanced-Software-Build: 1.0.66\r\n", "Content-Length: 633\r\n",
-      "Connection: keep-alive\r\n"]
->>>>>>> 063d2d26
-    status: {code: 200, message: OK}
-- request: !!python/object:vcr.request.Request
-    body: null
-    headers: !!python/object/apply:__builtin__.frozenset
-    - - !!python/tuple [content-type, !!python/unicode application/json;revision=1.1]
-      - !!python/tuple [Accept-Encoding, 'gzip, deflate, compress']
-      - !!python/tuple [Authorization, !!python/unicode Basic YWstdGVzdC0xaklHUE1vNUt2NU92ZjJqenhtVXBFclpFVFBsVXJuaUo6Tm9uZQ==]
-      - !!python/tuple [accept, !!python/unicode application/vnd.api+json;revision=1.1]
-<<<<<<< HEAD
-      - !!python/tuple [User-Agent, !!python/unicode balanced-python/1.0.1beta3]
-    host: api.balancedpayments.com
-    method: GET
-    path: /customers/CU3mcmEzy2GYD1EBexDw1eVh
-    port: 443
-    protocol: https
-  response:
-    body: {string: "{\n  \"customers\": [\n    {\n      \"name\": null,\n      \"links\":
-        {\n        \"source\": null,\n        \"destination\": null\n      },\n      \"updated_at\":
-        \"2014-02-22T04:40:18.856314Z\",\n      \"created_at\": \"2014-02-22T04:40:18.570967Z\",\n
-        \     \"dob_month\": null,\n      \"id\": \"CU3mcmEzy2GYD1EBexDw1eVh\",\n
-        \     \"phone\": null,\n      \"href\": \"/customers/CU3mcmEzy2GYD1EBexDw1eVh\",\n
-        \     \"merchant_status\": \"no-match\",\n      \"meta\": {},\n      \"dob_year\":
-        null,\n      \"address\": {\n        \"city\": null,\n        \"line2\": null,\n
-        \       \"line1\": null,\n        \"state\": null,\n        \"postal_code\":
-        null,\n        \"country_code\": null\n      },\n      \"business_name\":
-        null,\n      \"ssn_last4\": null,\n      \"email\": null,\n      \"ein\":
-        null\n    }\n  ],\n  \"links\": {\n    \"customers.source\": \"/resources/{customers.source}\",\n
-        \   \"customers.card_holds\": \"/customers/{customers.id}/card_holds\",\n
-        \   \"customers.bank_accounts\": \"/customers/{customers.id}/bank_accounts\",\n
-        \   \"customers.debits\": \"/customers/{customers.id}/debits\",\n    \"customers.destination\":
-        \"/resources/{customers.destination}\",\n    \"customers.external_accounts\":
-        \"/customers/{customers.id}/external_accounts\",\n    \"customers.cards\":
-        \"/customers/{customers.id}/cards\",\n    \"customers.transactions\": \"/customers/{customers.id}/transactions\",\n
-        \   \"customers.refunds\": \"/customers/{customers.id}/refunds\",\n    \"customers.reversals\":
-        \"/customers/{customers.id}/reversals\",\n    \"customers.orders\": \"/customers/{customers.id}/orders\",\n
-        \   \"customers.credits\": \"/customers/{customers.id}/credits\"\n  }\n}"}
-    headers: ["Content-Type: application/json\r\n", "Date: Sat, 22 Feb 2014 04:40:22
-        GMT\r\n", "Server: ngx_openresty/1.2.6.3\r\n", "X-Balanced-Guru: OHM709a49dc9b7b11e3904c026ba7f8ec28\r\n",
-      "X-Balanced-Host: balanced-api-01\r\n", "X-Balanced-Marketplace: TEST-MP7zVkkuMsGEYQ7c2xl58Qqe\r\n",
-      "X-Balanced-Merchant: TEST-MR7dsEuTLyOFVcn7X5mhyEC6\r\n", "X-Balanced-Revision:
-        1.1\r\n", "X-Balanced-Software-Build: f760e54ed83b2df2c9ef3a8dc3b60c5a70831d3f\r\n",
-      "Content-Length: 1529\r\n", "Connection: keep-alive\r\n"]
-=======
-      - !!python/tuple [Authorization, !!python/unicode Basic YWstdGVzdC1pVDZmZThIQjV0a2NCRWFjU1dpaUtEeDVmZFF0dmhvMjpOb25l]
-      - !!python/tuple [User-Agent, !!python/unicode balanced-python/1.0.1beta2]
-    host: api.balancedpayments.com
-    method: GET
-    path: /customers/CU5ljaq95BcEMEPayVieTVs6
-    port: 443
-    protocol: https
-  response:
-    body:
-      string: !!binary |
-        H4sIAAAAAAAAA41UwU7jMBC98xVRzgtp0waVHln1uBIH4LCrVTS1jWJw7K7tIKoq/77jNkndOGCk
-        KIeZN88zb559uEqSlDTGqpppk66TPxhIksPxjykJNcOobIT40ccEl28O2oMQZlSjyRiIccqM5RIs
-        V7Jj6Ujaga3ZUbCMlmARkeaz+fJ6tsDvMc/X89V6lt/cFctitfydDiVEs0jJ7XxVLAqvhKptWStp
-        q/EwnLpjfz4V4hX+3RX3ZPNr8wD7Z84en83t+cxdpeR4wLTS7MWVZ4OCWZwJhSYVSFsaC7ZxQqZS
-        XddgSXU+rmYWnMRnndwEewZ6PABQqpkZ7YNwux8BcRu4OJZPh+dh2LU3nhhJdgoToiSKTiSJaqTV
-        ez8bLHzbGOzDmHLKW8bIUoCxy/GYrAYugiC/sFWLZ/11LnGTehY9G/xmMGqaoWpH15rsMKyvy7fd
-        IrxCApqWlRL0uDBv4V4xp23m4U5+9Ti2IN9KIEeRIjSX0ICJsi2PUXSYiVr/Tn6ig3dxJ8RgH5Zp
-        iS743jAhPGjKyRaR5AQJKq0GaYC4JyZCcIEMePAqNzLWQw+aqH7H9xNEpAXNeljAoDQ9vcBfmKvD
-        BLX4INKoH3oQ3o/2qv0Pv6dnJfkFAAA=
-    headers: ["Content-Encoding: gzip\r\n", "Content-Type: application/json\r\n",
-      "Date: Mon, 03 Mar 2014 22:18:09 GMT\r\n", "Server: ngx_openresty/1.2.6.3\r\n",
-      "X-Balanced-Guru: OHMba6882f6a32111e3b0cf0253b57d0ca2\r\n", "X-Balanced-Host:
-        bapi-test-e-10-3-105-236\r\n", "X-Balanced-Marketplace: TEST-MP4pdETrZYO1CKZBA29bC1QJ\r\n",
-      "X-Balanced-Merchant: TEST-MR4oMv3Sk7Oj9Ye1sjtY6aEx\r\n", "X-Balanced-Revision:
-        1.1\r\n", "X-Balanced-Software-Build: 1.0.66\r\n", "Content-Length: 479\r\n",
-      "Connection: keep-alive\r\n"]
->>>>>>> 063d2d26
-    status: {code: 200, message: OK}
-- request: !!python/object:vcr.request.Request
-    body: '{}'
-    headers: !!python/object/apply:__builtin__.frozenset
-<<<<<<< HEAD
-    - - !!python/tuple [User-Agent, !!python/unicode balanced-python/1.0.1beta3]
-      - !!python/tuple [Content-Length, !!python/unicode 2]
-=======
-    - - !!python/tuple [Content-Length, !!python/unicode 2]
-      - !!python/tuple [Authorization, !!python/unicode Basic YWstdGVzdC1pVDZmZThIQjV0a2NCRWFjU1dpaUtEeDVmZFF0dmhvMjpOb25l]
-      - !!python/tuple [User-Agent, !!python/unicode balanced-python/1.0.1beta2]
->>>>>>> 063d2d26
-      - !!python/tuple [Content-Type, !!python/unicode application/json]
-      - !!python/tuple [Accept-Encoding, 'gzip, deflate, compress']
-      - !!python/tuple [Authorization, !!python/unicode Basic YWstdGVzdC0xaklHUE1vNUt2NU92ZjJqenhtVXBFclpFVFBsVXJuaUo6Tm9uZQ==]
-      - !!python/tuple [accept, !!python/unicode application/vnd.api+json;revision=1.1]
-    host: api.balancedpayments.com
-    method: POST
-    path: /customers
-    port: 443
-    protocol: https
-  response:
-    body: {string: "{\n  \"customers\": [\n    {\n      \"name\": null,\n      \"links\":
-        {\n        \"source\": null,\n        \"destination\": null\n      },\n      \"updated_at\":
-<<<<<<< HEAD
-        \"2014-02-22T04:40:22.818193Z\",\n      \"created_at\": \"2014-02-22T04:40:22.521844Z\",\n
-        \     \"dob_month\": null,\n      \"id\": \"CU3qEbkRuzbunBfR18XKEAOW\",\n
-        \     \"phone\": null,\n      \"href\": \"/customers/CU3qEbkRuzbunBfR18XKEAOW\",\n
-=======
-        \"2014-03-03T22:18:10.674105Z\",\n      \"created_at\": \"2014-03-03T22:18:10.469182Z\",\n
-        \     \"dob_month\": null,\n      \"id\": \"CU5u8Ef4ipMXEAt0ZfBoswPe\",\n
-        \     \"phone\": null,\n      \"href\": \"/customers/CU5u8Ef4ipMXEAt0ZfBoswPe\",\n
->>>>>>> 063d2d26
-        \     \"merchant_status\": \"no-match\",\n      \"meta\": {},\n      \"dob_year\":
-        null,\n      \"address\": {\n        \"city\": null,\n        \"line2\": null,\n
-        \       \"line1\": null,\n        \"state\": null,\n        \"postal_code\":
-        null,\n        \"country_code\": null\n      },\n      \"business_name\":
-        null,\n      \"ssn_last4\": null,\n      \"email\": null,\n      \"ein\":
-        null\n    }\n  ],\n  \"links\": {\n    \"customers.source\": \"/resources/{customers.source}\",\n
-        \   \"customers.card_holds\": \"/customers/{customers.id}/card_holds\",\n
-        \   \"customers.bank_accounts\": \"/customers/{customers.id}/bank_accounts\",\n
-        \   \"customers.debits\": \"/customers/{customers.id}/debits\",\n    \"customers.destination\":
-        \"/resources/{customers.destination}\",\n    \"customers.external_accounts\":
-        \"/customers/{customers.id}/external_accounts\",\n    \"customers.cards\":
-        \"/customers/{customers.id}/cards\",\n    \"customers.transactions\": \"/customers/{customers.id}/transactions\",\n
-        \   \"customers.refunds\": \"/customers/{customers.id}/refunds\",\n    \"customers.reversals\":
-        \"/customers/{customers.id}/reversals\",\n    \"customers.orders\": \"/customers/{customers.id}/orders\",\n
-        \   \"customers.credits\": \"/customers/{customers.id}/credits\"\n  }\n}"}
-<<<<<<< HEAD
-    headers: ["Content-Type: application/json\r\n", "Date: Sat, 22 Feb 2014 04:40:23
-        GMT\r\n", "Server: ngx_openresty/1.2.6.3\r\n", "X-Balanced-Guru: OHM70ab91c49b7b11e3aed402a1fe52a36c\r\n",
-      "x-balanced-host: balanced-api-04\r\n", "x-balanced-marketplace: TEST-MP7zVkkuMsGEYQ7c2xl58Qqe\r\n",
-      "x-balanced-merchant: TEST-MR7dsEuTLyOFVcn7X5mhyEC6\r\n", "x-balanced-revision:
-        1.1\r\n", "x-balanced-software-build: f760e54ed83b2df2c9ef3a8dc3b60c5a70831d3f\r\n",
-      "X-Midlr-Version: 2\r\n", "x-newrelic-app-data: PxQFWFNXCQYTVVhWAwQDVUYdFhE1AwE2QgNWEVlbQFtcCxYxSBVbDQoZVA4IF0pcXAgEEBhSQhUQXltWEBVNAUIHWRZdGhgSA0kZUR9XAVFSAwNQVFQJAQBdVlMAHRdUSBEUVQdWUwFTUQ8DCF5VAAEADkMdQVUDCEVSPA==\r\n",
-=======
     headers: ["Content-Type: application/json\r\n", "Date: Mon, 03 Mar 2014 22:18:10
         GMT\r\n", "Server: ngx_openresty/1.2.6.3\r\n", "X-Balanced-Guru: OHMb43c1f32a32111e3adab02a1fe52a36c\r\n",
       "x-balanced-host: balanced-api-01\r\n", "x-balanced-marketplace: TEST-MP4pdETrZYO1CKZBA29bC1QJ\r\n",
@@ -934,7 +574,6 @@
       "x-balanced-merchant: TEST-MR4oMv3Sk7Oj9Ye1sjtY6aEx\r\n", "x-balanced-revision:
         1.1\r\n", "x-balanced-software-build: 30239903dd6325c971feed2e08cc3a0c50800884\r\n",
       "X-Midlr-Version: 2\r\n", "x-newrelic-app-data: PxQFWFNXCQYTVVhWAwQDVUYdFhE1AwE2QgNWEVlbQFtcCxYxSBVbDQoZVA4IF0pcXAgEEBhSQhUQXltWEBVNAUIHWRZdGhgSA0kZUR9SBVVXBwZRVlMAAQNdVlYBHRdUSBEUAlpVVFQDVFkHCVoMAgBWDUMdQVUDCEVSPA==\r\n",
->>>>>>> 063d2d26
       "Content-Length: 1529\r\n", "Connection: keep-alive\r\n"]
     status: {code: 201, message: CREATED}
 - request: !!python/object:vcr.request.Request
@@ -943,15 +582,11 @@
       "address": {"state": "Confusion", "postal_code": "90210", "line1": "123 Main
       Street"}}'
     headers: !!python/object/apply:__builtin__.frozenset
-<<<<<<< HEAD
-    - - !!python/tuple [User-Agent, !!python/unicode balanced-python/1.0.1beta3]
-=======
     - - !!python/tuple [Authorization, !!python/unicode Basic YWstdGVzdC1pVDZmZThIQjV0a2NCRWFjU1dpaUtEeDVmZFF0dmhvMjpOb25l]
->>>>>>> 063d2d26
       - !!python/tuple [Content-Length, !!python/unicode 238]
-      - !!python/tuple [Content-Type, !!python/unicode application/json]
-      - !!python/tuple [Accept-Encoding, 'gzip, deflate, compress']
-      - !!python/tuple [Authorization, !!python/unicode Basic YWstdGVzdC0xaklHUE1vNUt2NU92ZjJqenhtVXBFclpFVFBsVXJuaUo6Tm9uZQ==]
+      - !!python/tuple [User-Agent, !!python/unicode balanced-python/1.0.1beta2]
+      - !!python/tuple [Content-Type, !!python/unicode application/json]
+      - !!python/tuple [Accept-Encoding, 'gzip, deflate, compress']
       - !!python/tuple [accept, !!python/unicode application/vnd.api+json;revision=1.1]
     host: api.balancedpayments.com
     method: POST
@@ -962,21 +597,12 @@
     body: {string: "{\n  \"cards\": [\n    {\n      \"cvv_match\": null,\n      \"links\":
         {\n        \"customer\": null\n      },\n      \"name\": null,\n      \"expiration_year\":
         2020,\n      \"avs_street_match\": \"yes\",\n      \"is_verified\": true,\n
-<<<<<<< HEAD
-        \     \"created_at\": \"2014-02-22T04:40:23.976089Z\",\n      \"cvv_result\":
-        null,\n      \"brand\": \"Visa\",\n      \"number\": \"xxxxxxxxxxxx1111\",\n
-        \     \"updated_at\": \"2014-02-22T04:40:23.976093Z\",\n      \"id\": \"CC3sgbIpNsk5Z8gYzJ5kgmUi\",\n
-        \     \"expiration_month\": 10,\n      \"cvv\": null,\n      \"meta\": {\n
-        \       \"region\": \"Confusion\",\n        \"city_town\": \"\",\n        \"address_2\":
-        \"Box 2\"\n      },\n      \"href\": \"/cards/CC3sgbIpNsk5Z8gYzJ5kgmUi\",\n
-=======
         \     \"created_at\": \"2014-03-03T22:18:15.452648Z\",\n      \"cvv_result\":
         null,\n      \"brand\": \"Visa\",\n      \"number\": \"xxxxxxxxxxxx1111\",\n
         \     \"updated_at\": \"2014-03-03T22:18:15.452650Z\",\n      \"id\": \"CC5zJKI2t00N4zcpoTJsHZuq\",\n
         \     \"expiration_month\": 10,\n      \"cvv\": null,\n      \"meta\": {\n
         \       \"region\": \"Confusion\",\n        \"city_town\": \"\",\n        \"address_2\":
         \"Box 2\"\n      },\n      \"href\": \"/cards/CC5zJKI2t00N4zcpoTJsHZuq\",\n
->>>>>>> 063d2d26
         \     \"address\": {\n        \"city\": \"Balo Alto\",\n        \"line2\":
         null,\n        \"line1\": \"123 Main Street\",\n        \"state\": null,\n
         \       \"postal_code\": \"90210\",\n        \"country_code\": null\n      },\n
@@ -987,36 +613,22 @@
         \   \"cards.debits\": \"/cards/{cards.id}/debits\"\n  }\n}"}
     headers: ["access-control-allow-headers: Content-Type\r\n", "access-control-allow-methods:
         POST, OPTIONS\r\n", "access-control-allow-origin: *\r\n", "Content-Type: application/json\r\n",
-<<<<<<< HEAD
-      "Date: Sat, 22 Feb 2014 04:40:24 GMT\r\n", "Server: ngx_openresty/1.2.6.3\r\n",
-      "X-Balanced-Guru: OHM711c84ec9b7b11e3992602a1fe52a36c\r\n", "x-balanced-host:
-        balanced-api-05\r\n", "x-balanced-marketplace: TEST-MP7zVkkuMsGEYQ7c2xl58Qqe\r\n",
-      "x-balanced-merchant: TEST-MR7dsEuTLyOFVcn7X5mhyEC6\r\n", "x-balanced-revision:
-        1.1\r\n", "x-balanced-software-build: f760e54ed83b2df2c9ef3a8dc3b60c5a70831d3f\r\n",
-      "X-Midlr-Version: 2\r\n", "x-newrelic-app-data: PxQFWFNXCQYTVVhWAwQDVUYdFhE1AwE2QgNWEVlbQFtcCxYxSBVbDQoZVA4IF0pcXAgEEBhSVhQAQhhQEAMCFlVAFEIIFBQCHV0BUQlSBVtSBQFUVVYOBwVIQVEACRtGRlUOBVdVVlMEBwoHXg1WVwpHFUFXAF8RAWs=\r\n",
-=======
       "Date: Mon, 03 Mar 2014 22:18:15 GMT\r\n", "Server: ngx_openresty/1.2.6.3\r\n",
       "X-Balanced-Guru: OHMb6e61c74a32111e3899c02a1fe53e539\r\n", "x-balanced-host:
         balanced-api-05\r\n", "x-balanced-marketplace: TEST-MP4pdETrZYO1CKZBA29bC1QJ\r\n",
       "x-balanced-merchant: TEST-MR4oMv3Sk7Oj9Ye1sjtY6aEx\r\n", "x-balanced-revision:
         1.1\r\n", "x-balanced-software-build: 30239903dd6325c971feed2e08cc3a0c50800884\r\n",
       "X-Midlr-Version: 2\r\n", "x-newrelic-app-data: PxQFWFNXCQYTVVhWAwQDVUYdFhE1AwE2QgNWEVlbQFtcCxYxSBVbDQoZVA4IF0pcXAgEEBhSVhQAQhhQEAMCFlVAFEIIFBQCHVMNUQhZClVcBgNTUFMKBgRIQVEACRtGRlAFBlQCAlsHAFxWWVkMAlZHFUFXAF8RAWs=\r\n",
->>>>>>> 063d2d26
       "Content-Length: 1216\r\n", "Connection: keep-alive\r\n"]
     status: {code: 201, message: CREATED}
 - request: !!python/object:vcr.request.Request
     body: '{"routing_number": "121042882", "account_number": "112233a", "name": "Homer
       Jay"}'
     headers: !!python/object/apply:__builtin__.frozenset
-<<<<<<< HEAD
-    - - !!python/tuple [User-Agent, !!python/unicode balanced-python/1.0.1beta3]
-=======
     - - !!python/tuple [Authorization, !!python/unicode Basic YWstdGVzdC1pVDZmZThIQjV0a2NCRWFjU1dpaUtEeDVmZFF0dmhvMjpOb25l]
       - !!python/tuple [User-Agent, !!python/unicode balanced-python/1.0.1beta2]
->>>>>>> 063d2d26
-      - !!python/tuple [Content-Type, !!python/unicode application/json]
-      - !!python/tuple [Accept-Encoding, 'gzip, deflate, compress']
-      - !!python/tuple [Authorization, !!python/unicode Basic YWstdGVzdC0xaklHUE1vNUt2NU92ZjJqenhtVXBFclpFVFBsVXJuaUo6Tm9uZQ==]
+      - !!python/tuple [Content-Type, !!python/unicode application/json]
+      - !!python/tuple [Accept-Encoding, 'gzip, deflate, compress']
       - !!python/tuple [accept, !!python/unicode application/vnd.api+json;revision=1.1]
       - !!python/tuple [Content-Length, !!python/unicode 81]
     host: api.balancedpayments.com
@@ -1029,15 +641,6 @@
         \     \"bank_name\": \"WELLS FARGO BANK NA\",\n      \"account_type\": \"checking\",\n
         \     \"name\": \"Homer Jay\",\n      \"links\": {\n        \"customer\":
         null,\n        \"bank_account_verification\": null\n      },\n      \"can_credit\":
-<<<<<<< HEAD
-        true,\n      \"created_at\": \"2014-02-22T04:40:24.656512Z\",\n      \"fingerprint\":
-        \"dac6514d9dd3a1cd7ac925d5749e0308c2c65fa27c506aefb0c9b21611ff9969\",\n      \"updated_at\":
-        \"2014-02-22T04:40:24.656514Z\",\n      \"href\": \"/bank_accounts/BA3t2PkgIn0Gbj0ZdbSl9tno\",\n
-        \     \"meta\": {},\n      \"account_number\": \"xxx233a\",\n      \"address\":
-        {\n        \"city\": null,\n        \"line2\": null,\n        \"line1\": null,\n
-        \       \"state\": null,\n        \"postal_code\": null,\n        \"country_code\":
-        null\n      },\n      \"can_debit\": false,\n      \"id\": \"BA3t2PkgIn0Gbj0ZdbSl9tno\"\n
-=======
         true,\n      \"created_at\": \"2014-03-03T22:18:16.571445Z\",\n      \"fingerprint\":
         \"dac6514d9dd3a1cd7ac925d5749e0308c2c65fa27c506aefb0c9b21611ff9969\",\n      \"updated_at\":
         \"2014-03-03T22:18:16.571447Z\",\n      \"href\": \"/bank_accounts/BA5AZX4yCioYOjbHefYPtrRg\",\n
@@ -1045,7 +648,6 @@
         {\n        \"city\": null,\n        \"line2\": null,\n        \"line1\": null,\n
         \       \"state\": null,\n        \"postal_code\": null,\n        \"country_code\":
         null\n      },\n      \"can_debit\": false,\n      \"id\": \"BA5AZX4yCioYOjbHefYPtrRg\"\n
->>>>>>> 063d2d26
         \   }\n  ],\n  \"links\": {\n    \"bank_accounts.credits\": \"/bank_accounts/{bank_accounts.id}/credits\",\n
         \   \"bank_accounts.bank_account_verifications\": \"/bank_accounts/{bank_accounts.id}/verifications\",\n
         \   \"bank_accounts.customer\": \"/customers/{bank_accounts.customer}\",\n
@@ -1054,21 +656,12 @@
         \ }\n}"}
     headers: ["access-control-allow-headers: Content-Type\r\n", "access-control-allow-methods:
         POST, OPTIONS\r\n", "access-control-allow-origin: *\r\n", "Content-Type: application/json\r\n",
-<<<<<<< HEAD
-      "Date: Sat, 22 Feb 2014 04:40:24 GMT\r\n", "Server: ngx_openresty/1.2.6.3\r\n",
-      "X-Balanced-Guru: OHM71b8c8349b7b11e38f3a02a1fe53e539\r\n", "x-balanced-host:
-        balanced-api-04\r\n", "x-balanced-marketplace: TEST-MP7zVkkuMsGEYQ7c2xl58Qqe\r\n",
-      "x-balanced-merchant: TEST-MR7dsEuTLyOFVcn7X5mhyEC6\r\n", "x-balanced-revision:
-        1.1\r\n", "x-balanced-software-build: f760e54ed83b2df2c9ef3a8dc3b60c5a70831d3f\r\n",
-      "X-Midlr-Version: 2\r\n", "x-newrelic-app-data: PxQFWFNXCQYTVVhWAwQDVUYdFhE1AwE2QgNWEVlbQFtcCxYxSBVbDQoZVA4IF0pcXAgEEBhTVggPbldQAQkWDEQRFgFKXVVGVkcVQQFNE1JKAQVVUFMIAwdSV1UCBQZTSBEHC1pKQ0BVVwFVAAABCwYGDVcAB1IBRhoXBwcPS1Zt\r\n",
-=======
       "Date: Mon, 03 Mar 2014 22:18:16 GMT\r\n", "Server: ngx_openresty/1.2.6.3\r\n",
       "X-Balanced-Guru: OHMb7a0ec34a32111e3a3ac02a1fe52a36c\r\n", "x-balanced-host:
         balanced-api-05\r\n", "x-balanced-marketplace: TEST-MP4pdETrZYO1CKZBA29bC1QJ\r\n",
       "x-balanced-merchant: TEST-MR4oMv3Sk7Oj9Ye1sjtY6aEx\r\n", "x-balanced-revision:
         1.1\r\n", "x-balanced-software-build: 30239903dd6325c971feed2e08cc3a0c50800884\r\n",
       "X-Midlr-Version: 2\r\n", "x-newrelic-app-data: PxQFWFNXCQYTVVhWAwQDVUYdFhE1AwE2QgNWEVlbQFtcCxYxSBVbDQoZVA4IF0pcXAgEEBhTVggPbldQAQkWDEQRFgFKXVVGVkcVQQFNE1JKAwVYV1YBAwZdUVQGAwBfVx0WAlpeT0ISAV0BCg0ECgFQCVQJA1UGXRQbQQACVEBVOQ==\r\n",
->>>>>>> 063d2d26
       "Content-Length: 1281\r\n", "Connection: keep-alive\r\n"]
     status: {code: 201, message: CREATED}
 - request: !!python/object:vcr.request.Request
