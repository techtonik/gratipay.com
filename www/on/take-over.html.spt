from aspen import Response
from gittip.elsewhere.bitbucket import BitbucketAccount
from gittip.elsewhere.github import GitHubAccount
from gittip.elsewhere.twitter import TwitterAccount
from gittip.elsewhere.bountysource import BountysourceAccount
<<<<<<< HEAD
from gittip.elsewhere import platform_classes
=======
from gittip.elsewhere.openstreetmap import OpenStreetMapAccount
>>>>>>> 9c842150

[---------]
if user.ANON or not POST:
    raise Response(404)

if body['should_reconnect'] != 'yes':
    request.redirect('/about/me.html')

platform = body['platform']
<<<<<<< HEAD
if platform not in platform_classes:
=======
if platform not in ('github', 'twitter', 'bitbucket', 'bountysource', 'openstreetmap'):
>>>>>>> 9c842150
    raise Response(400, "bad platform: %s" % platform)

user_id = body['user_id']
if not user_id:
    raise Response(400, "no user_id")


# Look for a connect_token.
# =========================
# CSRF isn't enough to protect against unauthorized take_overs. Someone need
# only find their own CSRF header and use that. We need a token specific to the
# connection request.

connect_key = (user.participant.username, platform, user_id)
expected = website.connect_tokens.pop(connect_key, None)
actual = body.get('connect_token')
if expected is None or actual != expected:
    msg = str("Is %s gaming us? %s:%s" % (user.participant.username, expected, actual))
    raise Response(400, msg)

<<<<<<< HEAD
Account = platform_classes[platform]
=======

if platform == 'bitbucket':
    Account = BitbucketAccount
elif platform == 'github':
    Account = GitHubAccount
elif platform == 'twitter':
    Account = TwitterAccount
elif platform == 'bountysource':
    Account = BountysourceAccount
elif platform == 'openstreetmap':
    Account = OpenStreetMapAccount

>>>>>>> 9c842150
account = Account(website.db, user_id)

user.participant.take_over(account, have_confirmation=True)
request.redirect('/about/me.html')

[---------]<|MERGE_RESOLUTION|>--- conflicted
+++ resolved
@@ -3,11 +3,7 @@
 from gittip.elsewhere.github import GitHubAccount
 from gittip.elsewhere.twitter import TwitterAccount
 from gittip.elsewhere.bountysource import BountysourceAccount
-<<<<<<< HEAD
 from gittip.elsewhere import platform_classes
-=======
-from gittip.elsewhere.openstreetmap import OpenStreetMapAccount
->>>>>>> 9c842150
 
 [---------]
 if user.ANON or not POST:
@@ -17,11 +13,7 @@
     request.redirect('/about/me.html')
 
 platform = body['platform']
-<<<<<<< HEAD
 if platform not in platform_classes:
-=======
-if platform not in ('github', 'twitter', 'bitbucket', 'bountysource', 'openstreetmap'):
->>>>>>> 9c842150
     raise Response(400, "bad platform: %s" % platform)
 
 user_id = body['user_id']
@@ -42,22 +34,8 @@
     msg = str("Is %s gaming us? %s:%s" % (user.participant.username, expected, actual))
     raise Response(400, msg)
 
-<<<<<<< HEAD
 Account = platform_classes[platform]
-=======
 
-if platform == 'bitbucket':
-    Account = BitbucketAccount
-elif platform == 'github':
-    Account = GitHubAccount
-elif platform == 'twitter':
-    Account = TwitterAccount
-elif platform == 'bountysource':
-    Account = BountysourceAccount
-elif platform == 'openstreetmap':
-    Account = OpenStreetMapAccount
-
->>>>>>> 9c842150
 account = Account(website.db, user_id)
 
 user.participant.take_over(account, have_confirmation=True)
