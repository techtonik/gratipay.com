"""Helpers for testing Gittip.
"""
from __future__ import absolute_import, division, print_function, unicode_literals

import datetime
import unittest
from decimal import Decimal
from os.path import join, dirname, realpath

import pytz
from aspen import resources
from aspen.testing.client import Client
from gittip.billing.payday import Payday
from gittip.models.participant import Participant
from gittip.security.user import User
from gittip import wireup
from psycopg2 import IntegrityError, InternalError


TOP = realpath(join(dirname(dirname(__file__)), '..'))
SCHEMA = open(join(TOP, "schema.sql")).read()
WWW_ROOT = str(realpath(join(TOP, 'www')))
PROJECT_ROOT = str(TOP)


DUMMY_GITHUB_JSON = u'{"html_url":"https://github.com/whit537","type":"User",'\
'"public_repos":25,"blog":"http://whit537.org/","gravatar_id":"fb054b407a6461'\
'e417ee6b6ae084da37","public_gists":29,"following":15,"updated_at":"2013-01-1'\
'4T13:43:23Z","company":"Gittip","events_url":"https://api.github.com/users/w'\
'hit537/events{/privacy}","repos_url":"https://api.github.com/users/whit537/r'\
'epos","gists_url":"https://api.github.com/users/whit537/gists{/gist_id}","em'\
'ail":"chad@zetaweb.com","organizations_url":"https://api.github.com/users/wh'\
'it537/orgs","hireable":false,"received_events_url":"https://api.github.com/u'\
'sers/whit537/received_events","starred_url":"https://api.github.com/users/wh'\
'it537/starred{/owner}{/repo}","login":"whit537","created_at":"2009-10-03T02:'\
'47:57Z","bio":"","url":"https://api.github.com/users/whit537","avatar_url":"'\
'https://secure.gravatar.com/avatar/fb054b407a6461e417ee6b6ae084da37?d=https:'\
'//a248.e.akamai.net/assets.github.com%2Fimages%2Fgravatars%2Fgravatar-user-4'\
'20.png","followers":90,"name":"Chad Whitacre","followers_url":"https://api.g'\
'ithub.com/users/whit537/followers","following_url":"https://api.github.com/u'\
'sers/whit537/following","id":134455,"location":"Pittsburgh, PA","subscriptio'\
'ns_url":"https://api.github.com/users/whit537/subscriptions"}'
# JSON data as returned from github for whit537 ;)

GITHUB_USER_UNREGISTERED_LGTEST = u'{"public_repos":0,"html_url":"https://git'\
'hub.com/lgtest","type":"User","repos_url":"https://api.github.com/users/lgte'\
'st/repos","gravatar_id":"d41d8cd98f00b204e9800998ecf8427e","following":0,"pu'\
'blic_gists":0,"updated_at":"2013-01-04T17:24:57Z","received_events_url":"htt'\
'ps://api.github.com/users/lgtest/received_events","gists_url":"https://api.g'\
'ithub.com/users/lgtest/gists{/gist_id}","events_url":"https://api.github.com'\
'/users/lgtest/events{/privacy}","organizations_url":"https://api.github.com/'\
'users/lgtest/orgs","avatar_url":"https://secure.gravatar.com/avatar/d41d8cd9'\
'8f00b204e9800998ecf8427e?d=https://a248.e.akamai.net/assets.github.com%2Fima'\
'ges%2Fgravatars%2Fgravatar-user-420.png","login":"lgtest","created_at":"2012'\
'-05-24T20:09:07Z","starred_url":"https://api.github.com/users/lgtest/starred'\
'{/owner}{/repo}","url":"https://api.github.com/users/lgtest","followers":0,"'\
'followers_url":"https://api.github.com/users/lgtest/followers","following_ur'\
'l":"https://api.github.com/users/lgtest/following","id":1775515,"subscriptio'\
'ns_url":"https://api.github.com/users/lgtest/subscriptions"}'
# JSON data as returned from github for unregistered user ``lgtest``

DUMMY_BOUNTYSOURCE_JSON = u'{"slug": "6-corytheboyd","updated_at": "2013-05-2'\
'4T01:45:20Z","last_name": "Boyd","id": 6,"last_seen_at": "2013-05-24T01:45:2'\
'0Z","email": "corytheboyd@gmail.com","fundraisers": [],"frontend_path": "#us'\
'ers/6-corytheboyd","display_name": "corytheboyd","frontend_url": "https://ww'\
'w.bountysource.com/#users/6-corytheboyd","created_at": "2012-09-14T03:28:07Z'\
'","first_name": "Cory","bounties": [],"image_url": "https://secure.gravatar.'\
'com/avatar/bdeaea505d059ccf23d8de5714ae7f73?d=https://a248.e.akamai.net/asse'\
'ts.github.com%2Fimages%2Fgravatars%2Fgravatar-user-420.png"}'
# JSON data as returned from bountysource for corytheboyd! hello, whit537 ;)


class ClientWithAuth(Client):

    def build_wsgi_environ(self, *a, **kw):
        """Extend base class to support authenticating as a certain user.
        """
        auth_as = kw.pop('auth_as', None)
        if auth_as is None:
            if b'session' in self.cookie:
                del self.cookie[b'session']
        else:
            user = User.from_username(auth_as)
            user.sign_in()
            self.cookie[b'session'] = user.participant.session_token

        return Client.build_wsgi_environ(self, *a, **kw)


class Harness(unittest.TestCase):

<<<<<<< HEAD
    def setUp(self):
        self.client = ClientWithAuth(www_root=WWW_ROOT, project_root=PROJECT_ROOT)
        self.db = self.client.website.db
        self._tablenames = self.db.all("SELECT tablename FROM pg_tables "
                                       "WHERE schemaname='public'")
        self.clear_tables(self.db, self._tablenames[:])

=======
    @classmethod
    def setUpClass(cls):
        cls.db = test_website.db
        cls._tablenames = cls.db.all("SELECT tablename FROM pg_tables "
                                     "WHERE schemaname='public'")
        cls.clear_tables(cls.db, cls._tablenames[:])
>>>>>>> 5fca8da3

    def tearDown(self):
        self.clear_tables(self.db, self._tablenames[:])
        self.db.pool.closeall()


    @staticmethod
    def clear_tables(db, tablenames):
        while tablenames:
            tablename = tablenames.pop()
            try:
                # I tried TRUNCATE but that was way slower for me.
                db.run("DELETE FROM %s CASCADE" % tablename)
            except (IntegrityError, InternalError):
                tablenames.insert(0, tablename)


    def show_table(self, table):
        print('\n{:=^80}'.format(table))
        data = self.db.all('select * from '+table, back_as='namedtuple')
        if len(data) == 0:
            return
        widths = list(len(k) for k in data[0]._fields)
        for row in data:
            for i, v in enumerate(row):
                widths[i] = max(widths[i], len(unicode(v)))
        for k, w in zip(data[0]._fields, widths):
            print("{0:{width}}".format(unicode(k), width=w), end=' | ')
        print()
        for row in data:
            for v, w in zip(row, widths):
                print("{0:{width}}".format(unicode(v), width=w), end=' | ')
            print()


    def make_participant(self, username, **kw):
        self.client.hydrate_website()
        participant = Participant.with_random_username()
        participant.change_username(username)

        # brute force update for use in testing
        for k,v in kw.items():
            if k == 'claimed_time':
                if v == 'now':
                    v = datetime.datetime.now(pytz.utc)
            self.db.run("UPDATE participants SET {}=%s WHERE username=%s" \
                        .format(k), (v, participant.username))
        participant.set_attributes(**kw)

        return participant


    def make_payday(self, *transfers):

        with self.db.get_cursor() as cursor:
            last_end = datetime.datetime(year=2012, month=1, day=1)
            last_end = cursor.one("SELECT ts_end FROM paydays ORDER BY ts_end DESC LIMIT 1", default=last_end)
            ts_end = last_end + datetime.timedelta(days=7)
            ts_start = ts_end - datetime.timedelta(hours=1)
            transfer_volume = Decimal(0)
            active = set()
            for i, (f, t, amount) in enumerate(transfers):
                cursor.run("INSERT INTO transfers (timestamp, tipper, tippee, amount)"
                              "VALUES (%s, %s, %s, %s)",
                              (ts_start + datetime.timedelta(seconds=i), f, t, amount))
                transfer_volume += Decimal(amount)
                active.add(f)
                active.add(t)
            cursor.run("INSERT INTO paydays (ts_start, ts_end, nactive, transfer_volume) VALUES (%s, %s, %s, %s)",
                    (ts_start, ts_end, len(active), transfer_volume))


class GittipPaydayTest(Harness):

    def setUp(self):
        super(GittipPaydayTest, self).setUp()
        self.payday = Payday(self.db)


# Helpers for managing test data.
# ===============================

<<<<<<< HEAD
=======
def start_payday(*data):
    context = load(*data)
    context.payday = Payday(test_website.db)
    ts_start = context.payday.start()
    context.payday.zero_out_pending(ts_start)
    context.ts_start = ts_start
    return context


def setup_tips(*recs):
    """Setup some participants and tips. recs is a list of::

        ("tipper", "tippee", '2.00', True, False, True, "github", "12345")
                                       ^     ^      ^
                                       |     |      |
                                       |     |      -- claimed?
                                       |     -- is_suspicious?
                                       |-- good cc?

    tipper must be a unicode
    tippee can be None or unicode
    amount can be None or unicode
    good_cc can be True, False, or None
    is_suspicious can be True, False, or None
    claimed can be True or False
    platform can be unicode
    user_id can be unicode

    """
    tips = []

    _participants = {}
    randid = lambda: unicode(random.randint(1, 1000000))

    for rec in recs:
        good_cc, is_suspicious, claimed, platform, user_id = \
                                        (True, False, True, "github", randid())

        if len(rec) == 3:
            tipper, tippee, amount = rec
        elif len(rec) == 4:
            tipper, tippee, amount, good_cc = rec
            is_suspicious, claimed = (False, True)
        elif len(rec) == 5:
            tipper, tippee, amount, good_cc, is_suspicious = rec
            claimed = True
        elif len(rec) == 6:
            tipper, tippee, amount, good_cc, is_suspicious, claimed = rec
        elif len(rec) == 7:
            tipper, tippee, amount, good_cc, is_suspicious, claimed, platform \
                                                                          = rec
        elif len(rec) == 8:
            tipper, tippee, amount, good_cc, is_suspicious, claimed, \
                                                        platform, user_id = rec
        else:
            raise Exception(rec)

        assert good_cc in (True, False, None), good_cc
        assert is_suspicious in (True, False, None), is_suspicious
        _participants[tipper] = \
                              (good_cc, is_suspicious, True, platform, user_id)

        if tippee is None:
            continue
        assert claimed in (True, False), claimed  # refers to tippee
        if tippee not in _participants:
            _participants[tippee] = (None, False, claimed, "github", randid())
        now = utcnow()
        tips.append({ "ctime": now
                    , "mtime": now
                    , "tipper": tipper
                    , "tippee": tippee
                    , "amount": Decimal(amount)
                     })

    then = utcnow() - datetime.timedelta(seconds=3600)

    participants = []
    elsewhere = []
    for username, crap in _participants.items():
        (good_cc, is_suspicious, claimed, platform, user_id) = crap
        username_key = "login" if platform == 'github' else "screen_name"
        elsewhere.append({ "platform": platform
                         , "user_id": user_id
                         , "participant": username
                         , "user_info": { "id": user_id
                                        , username_key: username
                                         }
                          })
        rec = {"username": username}
        if good_cc is not None:
            rec["last_bill_result"] = "" if good_cc else "Failure!"
            rec["balanced_account_uri"] = "/v1/blah/blah/" + username
        rec["is_suspicious"] = is_suspicious
        if claimed:
            rec["claimed_time"] = then
        participants.append(rec)

    return ["participants"] + participants \
         + ["tips"] + tips \
         + ["elsewhere"] + elsewhere


def tip_graph(*a, **kw):
    context = load(*setup_tips(*a, **kw))

    def resolve_elsewhere(username):
        recs = context.db.all( "SELECT platform, user_id FROM elsewhere "
                               "WHERE participant=%s"
                             , (username,)
                              )
        if recs is not None:
            recs = [(rec['platform'], rec['user_id']) for rec in recs]
        return recs

    context.resolve_elsewhere = resolve_elsewhere  # Wheeee! :D

    return context


# Helpers for testing simplates.
# ==============================

test_website = Website([ '--www_root', str(join(TOP, 'www'))
                       , '--project_root', str(TOP)
                       , '--show_tracebacks', str('yes')
                        ])

def serve_request(path, user=None):
    """Given an URL path, return response.
    """
    request = StubRequest(path)
    request.website = test_website
    if user is not None:
        user = User.from_username(user)
        # Note that Cookie needs a bytestring.
        request.headers.cookie[str('session')] = user.session_token
    response = test_website.handle_safely(request)
    return response

def load_request(path):
    """Given an URL path, return request.
    """
    request = StubRequest(path)
    request.website = test_website

    # XXX HACK - aspen.website should be refactored
    from aspen import dispatcher, sockets
    test_website.hooks.run('inbound_early', request)
    dispatcher.dispatch(request)  # sets request.fs
    request.socket = sockets.get(request)
    test_website.hooks.run('inbound_late', request)

    return request

>>>>>>> 5fca8da3
def load_simplate(path):
    """Given an URL path, return resource.
    """
    from aspen.http.request import Request
    request = Request(uri=path)
    return resources.get(request)<|MERGE_RESOLUTION|>--- conflicted
+++ resolved
@@ -13,7 +13,6 @@
 from gittip.billing.payday import Payday
 from gittip.models.participant import Participant
 from gittip.security.user import User
-from gittip import wireup
 from psycopg2 import IntegrityError, InternalError
 
 
@@ -89,7 +88,6 @@
 
 class Harness(unittest.TestCase):
 
-<<<<<<< HEAD
     def setUp(self):
         self.client = ClientWithAuth(www_root=WWW_ROOT, project_root=PROJECT_ROOT)
         self.db = self.client.website.db
@@ -97,14 +95,6 @@
                                        "WHERE schemaname='public'")
         self.clear_tables(self.db, self._tablenames[:])
 
-=======
-    @classmethod
-    def setUpClass(cls):
-        cls.db = test_website.db
-        cls._tablenames = cls.db.all("SELECT tablename FROM pg_tables "
-                                     "WHERE schemaname='public'")
-        cls.clear_tables(cls.db, cls._tablenames[:])
->>>>>>> 5fca8da3
 
     def tearDown(self):
         self.clear_tables(self.db, self._tablenames[:])
@@ -187,164 +177,6 @@
 # Helpers for managing test data.
 # ===============================
 
-<<<<<<< HEAD
-=======
-def start_payday(*data):
-    context = load(*data)
-    context.payday = Payday(test_website.db)
-    ts_start = context.payday.start()
-    context.payday.zero_out_pending(ts_start)
-    context.ts_start = ts_start
-    return context
-
-
-def setup_tips(*recs):
-    """Setup some participants and tips. recs is a list of::
-
-        ("tipper", "tippee", '2.00', True, False, True, "github", "12345")
-                                       ^     ^      ^
-                                       |     |      |
-                                       |     |      -- claimed?
-                                       |     -- is_suspicious?
-                                       |-- good cc?
-
-    tipper must be a unicode
-    tippee can be None or unicode
-    amount can be None or unicode
-    good_cc can be True, False, or None
-    is_suspicious can be True, False, or None
-    claimed can be True or False
-    platform can be unicode
-    user_id can be unicode
-
-    """
-    tips = []
-
-    _participants = {}
-    randid = lambda: unicode(random.randint(1, 1000000))
-
-    for rec in recs:
-        good_cc, is_suspicious, claimed, platform, user_id = \
-                                        (True, False, True, "github", randid())
-
-        if len(rec) == 3:
-            tipper, tippee, amount = rec
-        elif len(rec) == 4:
-            tipper, tippee, amount, good_cc = rec
-            is_suspicious, claimed = (False, True)
-        elif len(rec) == 5:
-            tipper, tippee, amount, good_cc, is_suspicious = rec
-            claimed = True
-        elif len(rec) == 6:
-            tipper, tippee, amount, good_cc, is_suspicious, claimed = rec
-        elif len(rec) == 7:
-            tipper, tippee, amount, good_cc, is_suspicious, claimed, platform \
-                                                                          = rec
-        elif len(rec) == 8:
-            tipper, tippee, amount, good_cc, is_suspicious, claimed, \
-                                                        platform, user_id = rec
-        else:
-            raise Exception(rec)
-
-        assert good_cc in (True, False, None), good_cc
-        assert is_suspicious in (True, False, None), is_suspicious
-        _participants[tipper] = \
-                              (good_cc, is_suspicious, True, platform, user_id)
-
-        if tippee is None:
-            continue
-        assert claimed in (True, False), claimed  # refers to tippee
-        if tippee not in _participants:
-            _participants[tippee] = (None, False, claimed, "github", randid())
-        now = utcnow()
-        tips.append({ "ctime": now
-                    , "mtime": now
-                    , "tipper": tipper
-                    , "tippee": tippee
-                    , "amount": Decimal(amount)
-                     })
-
-    then = utcnow() - datetime.timedelta(seconds=3600)
-
-    participants = []
-    elsewhere = []
-    for username, crap in _participants.items():
-        (good_cc, is_suspicious, claimed, platform, user_id) = crap
-        username_key = "login" if platform == 'github' else "screen_name"
-        elsewhere.append({ "platform": platform
-                         , "user_id": user_id
-                         , "participant": username
-                         , "user_info": { "id": user_id
-                                        , username_key: username
-                                         }
-                          })
-        rec = {"username": username}
-        if good_cc is not None:
-            rec["last_bill_result"] = "" if good_cc else "Failure!"
-            rec["balanced_account_uri"] = "/v1/blah/blah/" + username
-        rec["is_suspicious"] = is_suspicious
-        if claimed:
-            rec["claimed_time"] = then
-        participants.append(rec)
-
-    return ["participants"] + participants \
-         + ["tips"] + tips \
-         + ["elsewhere"] + elsewhere
-
-
-def tip_graph(*a, **kw):
-    context = load(*setup_tips(*a, **kw))
-
-    def resolve_elsewhere(username):
-        recs = context.db.all( "SELECT platform, user_id FROM elsewhere "
-                               "WHERE participant=%s"
-                             , (username,)
-                              )
-        if recs is not None:
-            recs = [(rec['platform'], rec['user_id']) for rec in recs]
-        return recs
-
-    context.resolve_elsewhere = resolve_elsewhere  # Wheeee! :D
-
-    return context
-
-
-# Helpers for testing simplates.
-# ==============================
-
-test_website = Website([ '--www_root', str(join(TOP, 'www'))
-                       , '--project_root', str(TOP)
-                       , '--show_tracebacks', str('yes')
-                        ])
-
-def serve_request(path, user=None):
-    """Given an URL path, return response.
-    """
-    request = StubRequest(path)
-    request.website = test_website
-    if user is not None:
-        user = User.from_username(user)
-        # Note that Cookie needs a bytestring.
-        request.headers.cookie[str('session')] = user.session_token
-    response = test_website.handle_safely(request)
-    return response
-
-def load_request(path):
-    """Given an URL path, return request.
-    """
-    request = StubRequest(path)
-    request.website = test_website
-
-    # XXX HACK - aspen.website should be refactored
-    from aspen import dispatcher, sockets
-    test_website.hooks.run('inbound_early', request)
-    dispatcher.dispatch(request)  # sets request.fs
-    request.socket = sockets.get(request)
-    test_website.hooks.run('inbound_late', request)
-
-    return request
-
->>>>>>> 5fca8da3
 def load_simplate(path):
     """Given an URL path, return resource.
     """
