--- conflicted
+++ resolved
@@ -109,23 +109,15 @@
     See: https://github.com/balanced/balanced-api/issues/22
 
     """
-<<<<<<< HEAD
     assert thing in ("credit card", "bank account", "coinbase")
-    typecheck(balanced_account_uri, (str, unicode))
-
-    customer = balanced.Customer.fetch(balanced_account_uri)
+    typecheck(balanced_customer_href, (str, unicode))
+
+    customer = balanced.Customer.fetch(balanced_customer_href)
     things = {
         "credit card": customer.cards,
         "bank account": customer.bank_accounts,
         "coinbase": customer.external_accounts
     }[thing]
-=======
-    assert thing in ("credit card", "bank account")
-    typecheck(balanced_customer_href, (str, unicode))
-
-    customer = balanced.Customer.fetch(balanced_customer_href)
-    things = customer.cards if thing == "credit card" else customer.bank_accounts
->>>>>>> d880c1f4
 
     for _thing in things:
         _thing.unstore()
@@ -137,16 +129,12 @@
              , balanced_customer_href, (unicode, str)
               )
     assert thing in ("credit card", "bank account"), thing
-<<<<<<< HEAD
-    invalidate_on_balanced(thing, balanced_account_uri)
+    invalidate_on_balanced(thing, balanced_customer_href)
     sql = {
         "credit card": "bill",
         "bank account": "ach",
         "coinbase": "coinbase"
     }[thing]
-=======
-    invalidate_on_balanced(thing, balanced_customer_href)
->>>>>>> d880c1f4
     CLEAR = """\
 
         UPDATE participants
